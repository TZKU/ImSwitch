# -*- coding: utf-8 -*-
"""
Created on Tue Apr  7 17:00:05 2020

@author: andreas.boden
"""

from controller.SignalDesigner import SignalDesignerFactory
    
from controller.TempestaErrors import IncompatibilityError
import numpy as np

class ScanHelperFactory():
    """Factory class for creating a ScanHelper object. Factory checks
    that the new object is a valid ScanHelper."""
    def __new__(cls , className, *args):

        scanHelper = eval(className+'(*args)')
        if scanHelper.isValidChild():
            return scanHelper

class SuperScanHelper():
    def __init__(self):
        self.isValidScanHelper = self.__isValidScanHelper
        self.isValidChild = self.isValidScanHelper
        
    def __isValidScanHelper(self): #For future possivle implementation
        return True

    def _parameterCompatibility(self, parameterDict=None):
        raise NotImplementedError("Method not implemented in child")
    



class ScanHelper(SuperScanHelper):
    def __init__(self):
        super().__init__()
        self.__stageScanDesigner = SignalDesignerFactory('stageScanDesigner')
        self.__TTLCycleDesigner = SignalDesignerFactory('TTLCycleDesigner')
        
        self._expectedSyncParameters = []

        
    def _parameterCompatibility(self, parameterDict):
        
        stageExpected = set(self.__stageScanDesigner.expectedParameters)
        stageIncoming = set(parameterDict['stageParameterList'])
         
        if not stageExpected == stageIncoming:
            raise IncompatibilityError('Incompatible stage scan parameters')

        TTLExpected = set(self.__TTLCycleDesigner.expectedParameters)
        TTLIncoming = set(parameterDict['TTLParameterList'])
 
        if not TTLExpected == TTLIncoming:
            raise IncompatibilityError('Incompatible TTL parameters')

        # syncExpected = set(self.expectedSyncParameters)
        # syncIncoming = set(stageParameterList)
        
        # if not syncExpected == syncIncoming:
        #     raise IncompatibilityError('Incompatible sync parameters')
    
    def make_full_scan(self, stageScanParameters, TTLParameters):
        
        stageScanSignalsDict, positions = \
        self.__stageScanDesigner.make_signal(stageScanParameters, \
                                             returnFrames=True)

        TTLCycleSignalsDict = \
        self.__TTLCycleDesigner.make_signal(TTLParameters)
        #Calculate samples to zero pad TTL signals with
        TTLZeroPadSamples = stageScanParameters['Return_time_seconds'] * \
        TTLParameters['Sample_rate']
        if not TTLZeroPadSamples.is_integer():
            print('WARNING: Non-integer number of return sampels, rounding up')
        TTLZeroPadSamples = np.int(np.ceil(TTLZeroPadSamples))
        #Tile and pad TTL signals according to sync parameters
        for target, signal in TTLCycleSignalsDict.items():
<<<<<<< HEAD
            signal = np.tile(signal, positions[0])
            signal = np.append(signal, np.zeros(TTLZeroPadSamples))
            signal = np.tile(signal, positions[1]*positions[2])
=======
            signal = np.tile(signal,  positions[0]*positions[1]*positions[2])
            signal = np.append(signal, np.zeros(TTLZeroPadSamples, dtype = 'bool'))
>>>>>>> 0bf1c87d
            TTLCycleSignalsDict[target] = signal

        return {'stageScanSignalsDict': stageScanSignalsDict, \
                'TTLCycleSignalsDict': TTLCycleSignalsDict}




""" Developement testing """            
if __name__ == '__main__':
    print('Running main')
    import matplotlib.pyplot as plt
    
    Stageparameters = {'Targets[3]': ['StageX', 'StageY', 'StageZ'], \
                  'Sizes[3]':[5,5,5], \
                  'Step_sizes[3]': [1,1,1], \
                  'Sequence_time_seconds': 0.005, \
                  'Sample_rate': 100000, \
                  'Return_time_seconds': 0.001}
    TTLparameters = {'Targets[x]': ['405', '488'], \
                  'TTLStarts[x,y]': [[0.0012, 0.002], [0, 0]], \
                  'TTLEnds[x,y]': [[0.0015, 0.0025], [0, 0]], \
                  'Sequence_time_seconds': 0.005, \
                  'Sample_rate': 100000}
    
    SyncParameters = {'TTLRepetitions': 6, 'TTLZeroPad_seconds': 0.001, 'Sample_rate': 100000}
    sh = ScanHelperFactory('ScanHelper')
    fullsig = sh.make_full_scan(Stageparameters, TTLparameters)
    plt.plot(fullsig['stageScanSignalsDict']['StageX'])
    plt.plot(fullsig['stageScanSignalsDict']['StageY'])
    plt.plot(fullsig['stageScanSignalsDict']['StageZ'])
    
    plt.figure()
    plt.plot(fullsig['TTLCycleSignalsDict']['405'])

    

    """
    parameters = {'Targets[3]': ['StageX', 'StageY', 'StageZ'], \
                  'Sizes[3]':[5,5,5], \
                  'Step_sizes[3]': [1,1,1], \
                  'Sequence_time_seconds': 0.005, \
                  'Sample_rate': 100000, \
                  'Return_time_seconds': 0.001}
    ssd = SignalDesignerFactory('stageScanDesigner', parameters)        
    sig_dict = ssd.make_signal(parameters)
    
    parameters = {'Targets[x]': ['405', '488'], \
                  'TTLStarts[x,y]': [[0.0012, 0.002], [0, 0]], \
                  'TTLEnds[x,y]': [[0.0015, 0.0025], [0, 0]], \
                  'Sequence_time_seconds': 0.005, \
                  'Sample_rate': 100000}
    ttldesigner = SignalDesignerFactory('TTLCycleDesigner', parameters)
    ttlDict = ttldesigner.make_signal(parameters)
    """
    """
    d = {'hej': 1, 'då': 2}
    
    for key, value in d.items():
        print(key)
        value = 3
        print(value)
   """ 
        
        
    <|MERGE_RESOLUTION|>--- conflicted
+++ resolved
@@ -78,14 +78,10 @@
         TTLZeroPadSamples = np.int(np.ceil(TTLZeroPadSamples))
         #Tile and pad TTL signals according to sync parameters
         for target, signal in TTLCycleSignalsDict.items():
-<<<<<<< HEAD
             signal = np.tile(signal, positions[0])
             signal = np.append(signal, np.zeros(TTLZeroPadSamples))
             signal = np.tile(signal, positions[1]*positions[2])
-=======
-            signal = np.tile(signal,  positions[0]*positions[1]*positions[2])
-            signal = np.append(signal, np.zeros(TTLZeroPadSamples, dtype = 'bool'))
->>>>>>> 0bf1c87d
+
             TTLCycleSignalsDict[target] = signal
 
         return {'stageScanSignalsDict': stageScanSignalsDict, \
