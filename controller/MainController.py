# -*- coding: utf-8 -*-
"""
Created on Fri Mar 20 15:08:33 2020

@author: _Xavi
"""
from . import controllers
from .CommunicationChannel import CommunicationChannel
from .MasterController import MasterController


class MainController:
    def __init__(self, setupInfo, mainView):
        self.__setupInfo = setupInfo
        self.__mainView = mainView

        # Connect view signals
        self.__mainView.loadPresetButton.pressed.connect(self.loadPreset)
        self.__mainView.closing.connect(self.closeEvent)

        # Init communication channel and master controller
        self.__commChannel = CommunicationChannel(self)
        __masterController = MasterController(self.__setupInfo, self.__commChannel)

        # List of Controllers for the GUI Widgets
        self.__factory = controllers.WidgetControllerFactory(
            self.__setupInfo, self.__commChannel, __masterController
        )

<<<<<<< HEAD
        self.imageController = self.__factory.createController(controllers.ImageController, self.__view.imageWidget)
        self.positionerController = self.__factory.createController(controllers.PositionerController, self.__view.positionerWidget)
        self.scanController = self.__factory.createController(controllers.ScanController, self.__view.scanWidget)
        self.laserController = self.__factory.createController(controllers.LaserController, self.__view.laserWidgets)
        self.recorderController = self.__factory.createController(controllers.RecorderController, self.__view.recordingWidget)
        self.viewController = self.__factory.createController(controllers.ViewController, self.__view.viewWidget)
        self.settingsController = self.__factory.createController(controllers.SettingsController, self.__view.settingsWidget)
        self.slmController = self.__factory.createController(controllers.SLMController, self.__view.slmWidget)
        #self.focusLockController = self.__factory.createController(controllers.FocusLockController, self.__view.focusLockWidget)
=======
        self.imageController = self.__factory.createController(controllers.ImageController, self.__mainView.imageWidget)
        self.positionerController = self.__factory.createController(controllers.PositionerController, self.__mainView.positionerWidget)
        self.scanController = self.__factory.createController(controllers.ScanController, self.__mainView.scanWidget)
        self.laserController = self.__factory.createController(controllers.LaserController, self.__mainView.laserWidgets)
        self.recorderController = self.__factory.createController(controllers.RecorderController, self.__mainView.recordingWidget)
        self.viewController = self.__factory.createController(controllers.ViewController, self.__mainView.viewWidget)
        self.settingsController = self.__factory.createController(controllers.SettingsController, self.__mainView.settingsWidget)

        if self.__setupInfo.availableWidgets.BeadRecWidget:
            self.beadController = self.__factory.createController(controllers.BeadController, self.__mainView.beadRecWidget)
>>>>>>> 80d8112f

        if self.__setupInfo.availableWidgets.ULensesWidget:
            self.uLensesController = self.__factory.createController(controllers.ULensesController, self.__mainView.ulensesWidget)

        if self.__setupInfo.availableWidgets.AlignWidgetXY:
            self.alignXYController = self.__factory.createController(controllers.AlignXYController, self.__mainView.alignWidgetXY)

        if self.__setupInfo.availableWidgets.AlignWidgetAverage:
            self.alignAverageController = self.__factory.createController(controllers.AlignAverageController, self.__mainView.alignWidgetAverage)

        if self.__setupInfo.availableWidgets.AlignmentLineWidget:
            self.alignmentLineController = self.__factory.createController(controllers.AlignmentLineController, self.__mainView.alignmentLineWidget)

        if self.__setupInfo.availableWidgets.FFTWidget:
            self.fftController = self.__factory.createController(controllers.FFTController, self.__mainView.fftWidget)

        self.__mainView.setDetectorRelatedDocksVisible(
            __masterController.detectorsManager.hasDetectors()
        )

        # Check widget compatibility
        __masterController.scanManager._parameterCompatibility(self.scanController.parameterDict)

    def loadPreset(self):
        self.__factory.loadPresetForAllCreatedControllers(
            self.__mainView.presetDir, self.__mainView.presetsMenu.currentText()
        )

    def closeEvent(self):
        self.__factory.closeAllCreatedControllers()<|MERGE_RESOLUTION|>--- conflicted
+++ resolved
@@ -27,17 +27,6 @@
             self.__setupInfo, self.__commChannel, __masterController
         )
 
-<<<<<<< HEAD
-        self.imageController = self.__factory.createController(controllers.ImageController, self.__view.imageWidget)
-        self.positionerController = self.__factory.createController(controllers.PositionerController, self.__view.positionerWidget)
-        self.scanController = self.__factory.createController(controllers.ScanController, self.__view.scanWidget)
-        self.laserController = self.__factory.createController(controllers.LaserController, self.__view.laserWidgets)
-        self.recorderController = self.__factory.createController(controllers.RecorderController, self.__view.recordingWidget)
-        self.viewController = self.__factory.createController(controllers.ViewController, self.__view.viewWidget)
-        self.settingsController = self.__factory.createController(controllers.SettingsController, self.__view.settingsWidget)
-        self.slmController = self.__factory.createController(controllers.SLMController, self.__view.slmWidget)
-        #self.focusLockController = self.__factory.createController(controllers.FocusLockController, self.__view.focusLockWidget)
-=======
         self.imageController = self.__factory.createController(controllers.ImageController, self.__mainView.imageWidget)
         self.positionerController = self.__factory.createController(controllers.PositionerController, self.__mainView.positionerWidget)
         self.scanController = self.__factory.createController(controllers.ScanController, self.__mainView.scanWidget)
@@ -48,7 +37,6 @@
 
         if self.__setupInfo.availableWidgets.BeadRecWidget:
             self.beadController = self.__factory.createController(controllers.BeadController, self.__mainView.beadRecWidget)
->>>>>>> 80d8112f
 
         if self.__setupInfo.availableWidgets.ULensesWidget:
             self.uLensesController = self.__factory.createController(controllers.ULensesController, self.__mainView.ulensesWidget)
