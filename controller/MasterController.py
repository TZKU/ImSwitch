--- conflicted
+++ resolved
@@ -4,20 +4,9 @@
 
 @author: _Xavi
 """
-<<<<<<< HEAD
-from .helpers.CameraHelper import CameraHelper
-from .helpers.LaserHelper import LaserHelper
-from .helpers.NidaqHelper import NidaqHelper
-from .helpers.RecordingHelper import RecordingHelper
-from .helpers.ScanHelper import ScanHelper
-from .helpers.SLMHelper import SLMHelper
-from .helpers.PiezoconceptZHelper import PiezoconceptZHelper
-from .helpers.FocusLockHelper import FocusLockHelper
-=======
 from model import (
     DetectorsManager, LasersManager, NidaqManager, PositionersManager, RecordingManager, ScanManager
 )
->>>>>>> 80d8112f
 
 
 class MasterController:
@@ -27,18 +16,6 @@
         self.__setupInfo = setupInfo
         self.__commChannel = commChannel
 
-<<<<<<< HEAD
-        # Init helpers
-        self.cameraHelper = CameraHelper(self.__commChannel, self.__model.cameras)
-        self.recordingHelper = RecordingHelper(self.__commChannel, self.cameraHelper)
-        self.nidaqHelper = NidaqHelper(self.__model.setupInfo)
-        self.scanHelper = ScanHelper(self.__model.setupInfo)  # Make sure compatibility
-        self.laserHelper = LaserHelper(self.__model.setupInfo.lasers, self.__model.lasers,
-                                       self.nidaqHelper)
-        self.slmHelper = SLMHelper(self.__model.setupInfo.slm, self.__model.slm)
-        #self.focusLockHelper = FocusLockHelper(self.__model.setupInfo.focusLock)
-        self.piezozHelper = PiezoconceptZHelper(self.__model.piezoz)
-=======
         # Init managers
         self.detectorsManager = DetectorsManager(self.__setupInfo.detectors, updatePeriod=100)
         self.recordingManager = RecordingManager(self.detectorsManager)
@@ -47,7 +24,6 @@
         self.lasersManager = LasersManager(self.__setupInfo.lasers, nidaqManager=self.nidaqManager)
         self.positionersManager = PositionersManager(self.__setupInfo.positioners,
                                                      nidaqManager=self.nidaqManager)
->>>>>>> 80d8112f
 
         # Connect signals
         self.detectorsManager.acquisitionStarted.connect(self.__commChannel.acquisitionStarted)
