from dataclasses import dataclass, field
from dataclasses_json import dataclass_json, Undefined, CatchAll
from typing import Any, Dict, List, Optional, Union


@dataclass(frozen=True)
class DeviceInfo:
    analogChannel: Optional[int]
    """ Channel for analog communication. ``null`` if the device is digital or
    doesn't use NI-DAQ. """

    digitalLine: Optional[int]
    """ Line for digital communication. ``null`` if the device is analog or
    doesn't use NI-DAQ. """

    managerName: str
    """ Manager class name. """

    managerProperties: Dict[str, Any]
    """ Properties to be read by the manager. """


@dataclass(frozen=True)
class DetectorInfo(DeviceInfo):
    forAcquisition: bool = False
    """ Whether the detector is used for acquisition. """

    forFocusLock: bool = False
    """ Whether the detector is used for focus lock. """


@dataclass(frozen=True)
class LaserInfo(DeviceInfo):
<<<<<<< HEAD
    valueRangeMin: Optional[int]
    """ Minimum value of the laser. ``null`` if laser doesn't setting a value.
    """

    valueRangeMax: Optional[int]
    """ maximum value of the laser. ``null`` if laser doesn't setting a value.
    """

    wavelength: Union[int, float]
    """ Laser wavelength in nanometres. """

=======
    wavelength: Union[int, float]  # nanometres
    valueRangeMin: Optional[Union[int, float]]  # null if auto-detector or laser is binary
    valueRangeMax: Optional[Union[int, float]]  # null if auto-detector or laser is binary
>>>>>>> 8c6c49d6
    valueRangeStep: float = 1.0
    """ The default step size of the value range that the laser can be set to.
    """


@dataclass(frozen=True)
class PositionerInfo(DeviceInfo):
    axes: List[str]
    """ A list of axes (names) that the positioner controls. """

    isPositiveDirection: bool = True
    """ Whether the direction of the positioner is positive. """

    forPositioning: bool = False
    """ Whether the positioner is used for manual positioning. """

    forScanning: bool = False
    """ Whether the positioner is used for scanning. """


@dataclass(frozen=True)
class RS232Info:
    managerName: str
    """ RS232 manager class name. """

    managerProperties: Dict[str, Any]
    """ Properties to be read by the RS232 manager. """


@dataclass(frozen=True)
class SLMInfo:
    monitorIdx: int
    """ Index of the monitor in the system list of monitors (indexing starts at
    0). """

    width: int
    """ Width of SLM, in pixels. """

    height: int
    """ Height of SLM, in pixels. """

    wavelength: int
    """ Wavelength of the laser line used with the SLM. """

    pixelSize: float
    """ Pixel size or pixel pitch of the SLM, in millimetres. """

    angleMount: float
    """ The angle of incidence and reflection of the laser line that is shaped
    by the SLM, in radians. For adding a blazed grating to create off-axis
    holography. """

    correctionPatternsDir: str
    """ Directory of .bmp images provided by Hamamatsu for flatness correction
    at various wavelengths. A combination will be chosen based on the
    wavelength. """


@dataclass(frozen=True)
class FocusLockInfo:
    camera: str
    """ Detector name. """

    positioner: str
    """ Positioner name. """

    updateFreq: int
    """ Update frequency, in milliseconds. """

    frameCropx: int
    """ Starting X position of frame crop. """

    frameCropy: int
    """ Starting Y position of frame crop. """

    frameCropw: int
    """ Width of frame crop. """

    frameCroph: int
    """ Height of frame crop. """


@dataclass(frozen=True)
class ScanInfo:
    scanDesigner: str
    """ Name of the scan designer class to use. """

    scanDesignerParams: Dict[str, Any]
    """ Params to be read by the scan designer. """

    TTLCycleDesigner: str
    """ Name of the TTL cycle designer class to use. """

    TTLCycleDesignerParams: Dict[str, Any]
    """ Params to be read by the TTL cycle designer. """

    sampleRate: int
    """ Scan sample rate. """


@dataclass(frozen=True)
class NidaqInfo:
    timerCounterChannel: Optional[int] = None
    """ Output for Counter for timing purposes. """

    startTrigger: bool = False
    """ Boolean for start triggering for sync. """


@dataclass_json(undefined=Undefined.INCLUDE)
@dataclass
class SetupInfo:
    detectors: Dict[str, 'DetectorInfo'] = field(default_factory=dict)
    """ Detectors in this setup. This is a map from unique detector names to
    DetectorInfo objects. """

    lasers: Dict[str, 'LaserInfo'] = field(default_factory=dict)
    """ Lasers in this setup. This is a map from unique laser names to
    LaserInfo objects. """

    positioners: Dict[str, 'PositionerInfo'] = field(default_factory=dict)
    """ Positioners in this setup. This is a map from unique positioner names
    to DetectorInfo objects. """

    rs232devices: Dict[str, 'RS232Info'] = field(default_factory=dict)
    """ RS232 connections in this setup. This is a map from unique RS232
    connection names to RS232Info objects. Some detector/laser/positioner
    managers will require a corresponding RS232 connection to be referenced in
    their properties.
    """

    slm: Optional['SLMInfo'] = None
    """ SLM settings. Required to be defined to use SLM functionality. """

    focusLock: Optional['FocusLockInfo'] = None
    """ Focus lock settings. Required to be defined to use focus lock
    functionality. """

    scan: Optional['ScanInfo'] = None
    """ Scan settings. Required to be defined to use scan functionality. """

    nidaq: NidaqInfo = field(default_factory=NidaqInfo)
    """ NI-DAQ settings. """

    _catchAll: CatchAll = None

    def getDevice(self, deviceName):
        """ Returns the DeviceInfo for a specific device.

        :meta private:
        """
        return self.getAllDevices()[deviceName]

    def getTTLDevices(self):
        """ Returns DeviceInfo from all devices that have a digitalLine.

        :meta private:
        """
        devices = {}
        i = 0
        for deviceInfos in self.lasers, self.detectors:
            deviceInfosCopy = deviceInfos.copy()
            for item in list(deviceInfosCopy):
                if deviceInfosCopy[item].digitalLine is None:
                    del deviceInfosCopy[item]
            devices.update(deviceInfosCopy)
            i += 1

        return devices

    def getDetectors(self):
        """ :meta private: """
        devices = {}
        for deviceInfos in self.detectors:
            devices.update(deviceInfos)

        return devices

    def getAllDevices(self):
        """ :meta private: """
        devices = {}
        for deviceInfos in self.lasers, self.detectors, self.positioners:
            devices.update(deviceInfos)

        return devices
    

# Copyright (C) 2020, 2021 TestaLab
# This file is part of ImSwitch.
#
# ImSwitch is free software: you can redistribute it and/or modify
# it under the terms of the GNU General Public License as published by
# the Free Software Foundation, either version 3 of the License, or
# (at your option) any later version.
#
# ImSwitch is distributed in the hope that it will be useful,
# but WITHOUT ANY WARRANTY; without even the implied warranty of
# MERCHANTABILITY or FITNESS FOR A PARTICULAR PURPOSE.  See the
# GNU General Public License for more details.
#
# You should have received a copy of the GNU General Public License
# along with this program.  If not, see <https://www.gnu.org/licenses/>.<|MERGE_RESOLUTION|>--- conflicted
+++ resolved
@@ -31,23 +31,17 @@
 
 @dataclass(frozen=True)
 class LaserInfo(DeviceInfo):
-<<<<<<< HEAD
-    valueRangeMin: Optional[int]
+    valueRangeMin: Optional[Union[int, float]]
     """ Minimum value of the laser. ``null`` if laser doesn't setting a value.
     """
 
-    valueRangeMax: Optional[int]
+    valueRangeMax: Optional[Union[int, float]]
     """ maximum value of the laser. ``null`` if laser doesn't setting a value.
     """
 
     wavelength: Union[int, float]
     """ Laser wavelength in nanometres. """
 
-=======
-    wavelength: Union[int, float]  # nanometres
-    valueRangeMin: Optional[Union[int, float]]  # null if auto-detector or laser is binary
-    valueRangeMax: Optional[Union[int, float]]  # null if auto-detector or laser is binary
->>>>>>> 8c6c49d6
     valueRangeStep: float = 1.0
     """ The default step size of the value range that the laser can be set to.
     """
