--- conflicted
+++ resolved
@@ -20,7 +20,7 @@
     sigScanBuilt = Signal(object, object)  # (scanInfoDict, deviceList)
     sigScanStarted = Signal()
     sigScanDone = Signal()
-    
+
     sigScanBuildFailed = Signal()
 
     def __init__(self, setupInfo):
@@ -250,145 +250,34 @@
             self.signalSent = False
             print('Create nidaq scan...')
 
-<<<<<<< HEAD
-            # TODO: fill this
-            stageDic = signalDic['scanSignalsDict']
-            ttlDic = signalDic['TTLCycleSignalsDict']
-
-            AOTargetChanPairs = self.__makeSortedTargets('analogChannel')
-            AOdevices = []
-            AOsignals = []
-            AOchannels = []
-
-            for device, channel in AOTargetChanPairs:
-                try:
-                    if device not in stageDic:
-                        continue
-
-                    AOdevices.append(device)
-                    AOsignals.append(stageDic[device])
-                    AOchannels.append(channel)
-                except Exception:
-                    pass
-
-            DOTargetChanPairs = self.__makeSortedTargets('digitalLine')
-            DOdevices = []
-            DOsignals = []
-            DOlines = []
-
-            for device, line in DOTargetChanPairs:
-                try:
-                    if device not in ttlDic:
-                        continue
-
-                    DOdevices.append(device)
-                    DOsignals.append(ttlDic[device])
-                    DOlines.append(line)
-                except Exception:
-                    pass
-
-            if len(AOsignals) < 1 and len(DOsignals) < 1:
-                self.busy = False
-                return
-
-            # create task waiters and change constants for beginning scan
-            self.aoTaskWaiter = WaitThread()
-            self.doTaskWaiter = WaitThread()
-            if self.__timerCounterChannel is not None:
-                self.timerTaskWaiter = WaitThread()
-                # create timer counter output task, to control the acquisition timing (1 MHz)
-                sampsInScan = np.int(len(AOsignals[0] if len(AOsignals) > 0 else DOsignals[0]) * 10)
-                self.timerTask = self.__createChanCOTask(
-                    'TimerTask', channel=self.__timerCounterChannel, rate=1e6, sampsInScan=sampsInScan,
-                    starttrig=self.__startTrigger, reference_trigger='ao/StartTrigger'
-                )
-                self.timerTaskWaiter.connect(self.timerTask)
-                self.timerTaskWaiter.sigWaitDone.connect(
-                    lambda: self.taskDone('timer', self.timerTaskWaiter)
-                )
-                self.tasks['timer'] = self.timerTask
-            acquisitionTypeFinite = nidaqmx.constants.AcquisitionType.FINITE
-            scanclock = r'100kHzTimebase'
-            ref_trigger = 'ao/StartTrigger'
-            clockDO = scanclock
-            if len(AOsignals) > 0:
-                sampsInScan = len(AOsignals[0])
-                self.aoTask = self.__createChanAOTask('ScanAOTask', AOchannels,
-                                                      acquisitionTypeFinite, scanclock,
-                                                      100000, min_val=-10, max_val=10,
-                                                      sampsInScan=sampsInScan,
-                                                      starttrig=False)
-                self.aoTask.write(np.array(AOsignals), auto_start=False)
-
-                self.aoTaskWaiter.connect(self.aoTask)
-                self.aoTaskWaiter.sigWaitDone.connect(
-                    lambda: self.taskDone('ao', self.aoTaskWaiter)
-                )
-                self.tasks['ao'] = self.aoTask
-                clockDO = r'ao/SampleClock'
-            if len(DOsignals) > 0:
-                sampsInScan = len(DOsignals[0])
-                self.doTask = self.__createLineDOTask('ScanDOTask', DOlines,
-                                                      acquisitionTypeFinite, clockDO,
-                                                      100000, sampsInScan=sampsInScan,
-                                                      starttrig=self.__startTrigger,
-                                                      reference_trigger='ao/StartTrigger')
-                self.doTask.write(np.array(DOsignals), auto_start=False)
-
-                self.doTaskWaiter.connect(self.doTask)
-                self.doTaskWaiter.sigWaitDone.connect(
-                    lambda: self.taskDone('do', self.doTaskWaiter)
-                )
-                self.tasks['do'] = self.doTask
-
-            self.sigScanBuilt.emit(scanInfoDict, AOdevices + DOdevices)
-
-            if self.__timerCounterChannel is not None:
-                self.tasks['timer'].start()
-                self.timerTaskWaiter.start()
-            if len(DOsignals) > 0:
-                self.tasks['do'].start()
-                #print('DO task started')
-                self.doTaskWaiter.start()
-                
-            if len(AOsignals) > 0:
-                self.tasks['ao'].start()
-                #print('AO task started')
-                self.aoTaskWaiter.start()
-            self.sigScanStarted.emit()
-            print('Nidaq scan started!')
-=======
             try:
                 # TODO: fill this
                 stageDic = signalDic['scanSignalsDict']
                 ttlDic = signalDic['TTLCycleSignalsDict']
+
                 AOTargetChanPairs = self.__makeSortedTargets('analogChannel')
-
+                AOdevices = []
                 AOsignals = []
                 AOchannels = []
 
-                for pair in AOTargetChanPairs:
-                    try:
-                        signal = stageDic[pair[0]]
-                        channel = pair[1]
-                        AOsignals.append(signal)
-                        AOchannels.append(channel)
-                    except:
-                        pass
+                for device, channel in AOTargetChanPairs:
+                    if device not in stageDic:
+                        continue
+                    AOdevices.append(device)
+                    AOsignals.append(stageDic[device])
+                    AOchannels.append(channel)
 
                 DOTargetChanPairs = self.__makeSortedTargets('digitalLine')
-
+                DOdevices = []
                 DOsignals = []
                 DOlines = []
 
-                for pair in DOTargetChanPairs:
-                    try:
-                        signal = ttlDic[pair[0]]
-                        line = pair[1]
-                        DOsignals.append(signal)
-                        DOlines.append(line)
-                    except:
-                        pass
+                for device, line in DOTargetChanPairs:
+                    if device not in ttlDic:
+                        continue
+                    DOdevices.append(device)
+                    DOsignals.append(ttlDic[device])
+                    DOlines.append(line)
 
                 if len(AOsignals) < 1 and len(DOsignals) < 1:
                     raise NidaqManagerError('No signals to send')
@@ -396,7 +285,7 @@
                 # create task waiters and change constants for beginning scan
                 self.aoTaskWaiter = WaitThread()
                 self.doTaskWaiter = WaitThread()
-                if self.__timerCounterChannel is not None :
+                if self.__timerCounterChannel is not None:
                     self.timerTaskWaiter = WaitThread()
                     # create timer counter output task, to control the acquisition timing (1 MHz)
                     sampsInScan = np.int(len(AOsignals[0] if len(AOsignals) > 0 else DOsignals[0]) * 10)
@@ -450,7 +339,8 @@
                 self.busy = False
                 self.sigScanBuildFailed.emit()
             else:
-                self.sigScanBuilt.emit(scanInfoDict)
+                self.sigScanBuilt.emit(scanInfoDict, AOdevices + DOdevices)
+
                 if self.__timerCounterChannel is not None:
                     self.tasks['timer'].start()
                     self.timerTaskWaiter.start()
@@ -465,7 +355,6 @@
                     self.aoTaskWaiter.start()
                 self.sigScanStarted.emit()
                 print('Nidaq scan started!')
->>>>>>> 5a62a670
 
     def stopTask(self, taskName):
         self.tasks[taskName].stop()
