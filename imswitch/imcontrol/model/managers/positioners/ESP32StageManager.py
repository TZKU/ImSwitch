from imswitch.imcommon.model import initLogger
from .PositionerManager import PositionerManager
import time
import numpy as np
from imswitch.imcommon.model import APIExport, generateAPI, initLogger
import threading

MAX_ACCEL = 500000
PHYS_FACTOR = 1
gTIMEOUT = 100
class ESP32StageManager(PositionerManager):
    def __init__(self, positionerInfo, name, **lowLevelManagers):
        super().__init__(positionerInfo, name, initialPosition={axis: 0 for axis in positionerInfo.axes})
        self._rs232manager = lowLevelManagers['rs232sManager'][positionerInfo.managerProperties['rs232device']]
        self.__logger = initLogger(self, instanceName=name)

        # Grab motor object
        self._motor = self._rs232manager._esp32.motor
        self._homeModule = self._rs232manager._esp32.home

        # Calibrated stepsizes in steps/µm
        self.stepsizeX = positionerInfo.managerProperties.get('stepsizeX', 1)
        self.stepsizeY = positionerInfo.managerProperties.get('stepsizeY', 1)
        self.stepsizeZ = positionerInfo.managerProperties.get('stepsizeZ', 1)
        self.stepsizeA = positionerInfo.managerProperties.get('stepsizeA', 1)

        # Minimum/maximum steps in X
        self.minX = positionerInfo.managerProperties.get('minX', -np.inf)
        self.maxX = positionerInfo.managerProperties.get('maxX', np.inf)

        # Minimum/maximum steps in Y
        self.minY = positionerInfo.managerProperties.get('minY', -np.inf)
        self.maxY = positionerInfo.managerProperties.get('maxY', np.inf)

        # Minimum/maximum steps in Z
        self.minZ = positionerInfo.managerProperties.get('minZ', -np.inf)
        self.maxZ = positionerInfo.managerProperties.get('maxZ', np.inf)

        # Minimum/maximum steps in T
        self.minA = positionerInfo.managerProperties.get('minA', -np.inf)
        self.maxA = positionerInfo.managerProperties.get('maxA', np.inf)

        # Calibrated backlash
        self.backlashX = positionerInfo.managerProperties.get('backlashX', 0)
        self.backlashY = positionerInfo.managerProperties.get('backlashY', 0)
        self.backlashZ = positionerInfo.managerProperties.get('backlashZ', 0)
        self.backlashA = positionerInfo.managerProperties.get('backlashA', 0)



        # Setup homing coordinates and speed
        self.homeSpeedX = positionerInfo.managerProperties.get('homeSpeedX', 15000)
        self.homeDirectionX = positionerInfo.managerProperties.get('homeDirectionX', -1)
        self.homeSpeedY = positionerInfo.managerProperties.get('homeSpeedY', 15000)
        self.homeDirectionY = positionerInfo.managerProperties.get('homeDirectionY', -1)
        self.homeSpeedZ = positionerInfo.managerProperties.get('homeSpeedZ', 15000)
        self.homeDirectionZ = positionerInfo.managerProperties.get('homeDirectionZ', -1)

        # Setup homing endstop polarities
        self.homeEndstoppolarityX = positionerInfo.managerProperties.get('homeEndstoppolarityX', 1)
        self.homeEndstoppolarityY = positionerInfo.managerProperties.get('homeEndstoppolarityY', 1)
        self.homeEndstoppolarityZ = positionerInfo.managerProperties.get('homeEndstoppolarityZ', 1)
        
        self.homeEndposReleaseX = positionerInfo.managerProperties.get('homeEndposReleaseX', 1)
        self.homeEndposReleaseY = positionerInfo.managerProperties.get('homeEndposReleaseY', 1)
        self.homeEndposReleaseZ = positionerInfo.managerProperties.get('homeEndposReleaseZ', 1)

        self.homeOnStartX = positionerInfo.managerProperties.get('homeOnStartX', 0)
        self.homeOnStartY = positionerInfo.managerProperties.get('homeOnStartY', 0)
        self.homeOnStartZ = positionerInfo.managerProperties.get('homeOnStartZ', 0)


        self.homeXenabled = positionerInfo.managerProperties.get('homeXenabled', False)
        self.homeYenabled = positionerInfo.managerProperties.get('homeYenabled', False)
        self.homeZenabled = positionerInfo.managerProperties.get('homeZenabled', False)

        self.limitXenabled = positionerInfo.managerProperties.get('limitXenabled', False)
        self.limitYenabled = positionerInfo.managerProperties.get('limitYenabled', False)
        self.limitZenabled = positionerInfo.managerProperties.get('limitZenabled', False)

        # Axis order
        self.axisOrder = positionerInfo.managerProperties.get('axisOrder', [0, 1, 2, 3])

        # CoreXY geometry(cont'd)
        self.isCoreXY = positionerInfo.managerProperties.get('isCoreXY', False)

        # Enable motors
        self.is_enabled = positionerInfo.managerProperties.get('isEnable', True)
        self.enableauto = positionerInfo.managerProperties.get('enableauto', True)
        self.enalbeMotors(enable=self.is_enabled, enableauto=self.enableauto)

        # Dual Axis if we have A and Z to drive the motor
        self.isDualAxis = positionerInfo.managerProperties.get("isDualaxis", False)
        if self.isDualAxis:
            self.stepsizeA = self.stepsizeZ
            self.backlashA = self.backlashZ

        # Acceleration
        self.acceleration = {"X": MAX_ACCEL, "Y": MAX_ACCEL, "Z": MAX_ACCEL, "A": MAX_ACCEL}

        # Set axis order
        self.setAxisOrder(order=self.axisOrder)

        # Set IsCoreXY
        self._motor.setIsCoreXY(isCoreXY=self.isCoreXY)

        # Setup motors
        self.setupMotor(self.minX, self.maxX, self.stepsizeX, self.backlashX, "X")
        self.setupMotor(self.minY, self.maxY, self.stepsizeY, self.backlashY, "Y")
        self.setupMotor(self.minZ, self.maxZ, self.stepsizeZ, self.backlashZ, "Z")
        self.setupMotor(self.minA, self.maxA, self.stepsizeA, self.backlashA, "A")

        # optional: hom on startup:
        if self.homeOnStartX: self.home_x()
        if self.homeOnStartY: self.home_y()
        if self.homeOnStartZ: self.home_z()
<<<<<<< HEAD
        
        # move motors by 1 step to get the current position #FIXME: This is a bug!
        self.move(1, "X", is_absolute=False, is_blocking=True)
        self.move(-1, "X", is_absolute=False, is_blocking=True)
        self.move(1, "Y", is_absolute=False, is_blocking=True)
        self.move(-1, "Y", is_absolute=False, is_blocking=True)
        self.move(1, "Z", is_absolute=False, is_blocking=True)
        self.move(-1, "Z", is_absolute=False, is_blocking=True)
        self.move(1, "A", is_absolute=False, is_blocking=True)
        self.move(-1, "A", is_absolute=False, is_blocking=True)
        
=======

>>>>>>> 9b16aefa
        # get bootup position and write to GUI
        self._position = self.getPosition()


    def setAxisOrder(self, order=[0,1,2,3]):
        self._motor.setMotorAxisOrder(order=order)

    def enalbeMotors(self, enable=None, enableauto=None):
        """
        enable - Enable Motors (i.e. switch on/off power to motors)
        enableauto - Enable automatic motor power off after motors are not used for a while; will be turned on automatically
        """
        self._motor.set_motor_enable(enable=enable, enableauto=enableauto)

    def setupMotor(self, minPos, maxPos, stepSize, backlash, axis):
        self._motor.setup_motor(axis=axis, minPos=minPos, maxPos=maxPos, stepSize=stepSize, backlash=backlash)

    def move(self, value=0, axis="X", is_absolute=False, is_blocking=True, acceleration=None, speed=None, isEnable=None, timeout=gTIMEOUT):
        #FIXME: for i, iaxis in enumerate(("A","X","Y","Z")):
        #    self._position[iaxis] = self._motor._position[i]
        if isEnable is None:
            isEnable = self.is_enabled
        if speed is None:
            if axis == "X": speed = self.speed["X"]
            if axis == "Y": speed = self.speed["Y"]
            if axis == "Z": speed = self.speed["Z"]
            if axis == "A": speed = self.speed["A"]
            if axis == "XY": speed = (self.speed["X"], self.speed["Y"])
            if axis == "XYZ": speed = (self.speed["X"], self.speed["Y"], self.speed["Z"])
        if acceleration is None:
            if axis == "X": acceleration = self.acceleration["X"]
            if axis == "Y": acceleration = self.acceleration["Y"]
            if axis == "Z": acceleration = self.acceleration["Z"]
            if axis == "A": acceleration = self.acceleration["A"]
            if axis == "XY": acceleration = (self.acceleration["X"], self.acceleration["Y"])
            if axis == "XYZ": acceleration = (self.acceleration["X"], self.acceleration["Y"], self.acceleration["Z"])
        if axis == 'X' and speed >0:
            # don't move to negative positions
            if self.limitXenabled and is_absolute and value < 0: return
            elif self.limitXenabled and not is_absolute and self._position[axis] + value < 0: return
            self._motor.move_x(value, speed, acceleration=acceleration, is_absolute=is_absolute, is_enabled=isEnable, is_blocking=is_blocking, timeout=timeout)
            if not is_absolute: self._position[axis] = self._position[axis] + value
            else: self._position[axis] = value
        elif axis == 'Y' and speed >0:
            # don't move to negative positions
            if self.limitYenabled and is_absolute and value < 0: return
            elif self.limitYenabled and not is_absolute and self._position[axis] + value < 0: return
            self._motor.move_y(value, speed, acceleration=acceleration, is_absolute=is_absolute, is_enabled=isEnable, is_blocking=is_blocking, timeout=timeout)
            if not is_absolute: self._position[axis] = self._position[axis] + value
            else: self._position[axis] = value
        elif axis == 'Z' and speed >0:
            # don't move to negative positions
            if self.limitZenabled and is_absolute and value < 0: return
            elif self.limitZenabled and not is_absolute and self._position[axis] + value < 0: return
            self._motor.move_z(value, speed, acceleration=acceleration, is_absolute=is_absolute, is_enabled=isEnable, is_blocking=is_blocking, is_dualaxis=self.isDualAxis, timeout=timeout)
            if not is_absolute: self._position[axis] = self._position[axis] + value
            else: self._position[axis] = value
        elif axis == 'A' and speed >0:
            # don't move to negative positions
            #if is_absolute and value < 0: return
            #elif not is_absolute and self._position[axis] + value < 0: return
            self._motor.move_a(value, speed, acceleration=acceleration, is_absolute=is_absolute, is_enabled=isEnable, is_blocking=is_blocking, timeout=timeout)
            if not is_absolute: self._position[axis] = self._position[axis] + value
            else: self._position[axis] = value
        elif axis == 'XY':
            # don't move to negative positions
            if is_absolute and (value[0] < 0 or value[1] < 0): return
            elif not is_absolute and (self._position["X"] + value[0] < 0 or self._position["Y"] + value[1] < 0): return
            self._motor.move_xy(value, speed, acceleration=acceleration, is_absolute=is_absolute, is_enabled=isEnable, is_blocking=is_blocking, timeout=timeout)
            for i, iaxis in enumerate(("X", "Y")):
                if not is_absolute:
                    self._position[iaxis] = self._position[iaxis] + value[i]
                else:
                    self._position[iaxis] = value[i]
        elif axis == 'XYZ':
            self._motor.move_xyz(value, speed, acceleration=acceleration, is_absolute=is_absolute, is_enabled=isEnable, is_blocking=is_blocking, timeout=timeout)
            for i, iaxis in enumerate(("X", "Y", "Z")):
                if not is_absolute: self._position[iaxis] = self._position[iaxis] + value[i]
                else: self._position[iaxis] = value[i]
        else:
            self.__logger.error('Wrong axis, has to be "X" "Y" or "Z".')
            
    


    def measure(self, sensorID=0, NAvg=100):
        return self._motor.read_sensor(sensorID=sensorID, NAvg=NAvg)

    def setupPIDcontroller(self, PIDactive=1, Kp=100, Ki=10, Kd=1, target=500, PID_updaterate=200):
        return self._motor.set_pidcontroller(PIDactive=PIDactive, Kp=Kp, Ki=Ki, Kd=Kd, target=target,
                                             PID_updaterate=PID_updaterate)

    def moveForever(self, speed=(0, 0, 0, 0), is_stop=False):
        self._motor.move_forever(speed=speed, is_stop=is_stop)

    def setEnabled(self, is_enabled):
        self.is_enabled = is_enabled

    def setSpeed(self, speed, axis=None):
        # TODO: Map that to the JSON!
        if type(speed) == int and axis == None:
            self._speed["X"] = speed
            self._speed["Y"] = speed
            self._speed["Z"] = speed
            self._speed["A"] = speed
        else:
            self._speed[axis] = speed

    def setPosition(self, value, axis):
        # print(f"setPosition - Axis: {axis} -> New Value: {value}")
        self._position[axis] = value

    def setPositionOnDevice(self, value, axis):
        self.setPosition(value, axis)
        self._motor.set_position(axis, value)
        
    def closeEvent(self):
        pass

    def getPosition(self):
        # load position from device
        # t,x,y,z
        try:
            allPositions = 1.*self._motor.get_position()
        except Exception as e:
            self.__logger.error(e)
            allPositions = [0.,0.,0.,0.]
        allPositionsDict={"X": allPositions[1], "Y": allPositions[2], "Z": allPositions[3], "A": allPositions[0]}

        return allPositionsDict

    def forceStop(self, axis):
        if axis=="X":
            self.stop_x()
        elif axis=="Y":
            self.stop_y()
        elif axis=="Z":
            self.stop_z()
        elif axis=="A":
            self.stop_a()
        else:
            self.stopAll()

    def get_abs(self, axis):
        return self._position[axis]

    def stop_x(self):
        self._motor.stop(axis = "X")

    def stop_y(self):
        self._motor.stop(axis = "Y")

    def stop_z(self):
        self._motor.stop(axis = "Z")

    def stop_a(self):
        self._motor.stop(axis = "A")

    def stopAll(self):
        self._motor.stop()

    def doHome(self, axis, isBlocking=False):
        if axis == "X" and self.homeXenabled:
            self.home_x(isBlocking)
        if axis == "Y" and self.homeYenabled:
            self.home_y(isBlocking)
        if axis == "Z" and self.homeZenabled:
            self.home_z(isBlocking)

    def home_x(self, isBlocking=False):
        self._homeModule.home_x(speed=self.homeSpeedX, direction=self.homeDirectionX, endstoppolarity=self.homeEndstoppolarityX, endposrelease=self.homeEndposReleaseX, isBlocking=isBlocking)
        self.setPosition(axis="X", value=0)

    def home_y(self,isBlocking=False):
        self._homeModule.home_y(speed=self.homeSpeedY, direction=self.homeDirectionY, endstoppolarity=self.homeEndstoppolarityY, endposrelease=self.homeEndposReleaseY, isBlocking=isBlocking)
        self.setPosition(axis="Y", value=0)

    def home_z(self,isBlocking=False):
        self._homeModule.home_z(speed=self.homeSpeedZ, direction=self.homeDirectionZ, endstoppolarity=self.homeEndstoppolarityZ, endposrelease=self.homeEndposReleaseZ, isBlocking=isBlocking)
        self.setPosition(axis="Z", value=0)

    def home_xyz(self):
        if self.homeXenabled and self.homeYenabled and self.homeZenabled:
            self._motor.home_xyz()
            [self.setPosition(axis=axis, value=0) for axis in ["X","Y","Z"]]


# Copyright (C) 2020, 2021 The imswitch developers
# This file is part of ImSwitch.
#
# ImSwitch is free software: you can redistribute it and/or modify
# it under the terms of the GNU General Public License as published by
# the Free Software Foundation, either version 3 of the License, or
# (at your option) any later version.
#
# ImSwitch is distributed in the hope that it will be useful,
# but WITHOUT ANY WARRANTY; without even the implied warranty of
# MERCHANTABILITY or FITNESS FOR A PARTICULAR PURPOSE.  See the
# GNU General Public License for more details.
#
# You should have received a copy of the GNU General Public License
# along with this program.  If not, see <https://www.gnu.org/licenses/>.<|MERGE_RESOLUTION|>--- conflicted
+++ resolved
@@ -60,7 +60,7 @@
         self.homeEndstoppolarityX = positionerInfo.managerProperties.get('homeEndstoppolarityX', 1)
         self.homeEndstoppolarityY = positionerInfo.managerProperties.get('homeEndstoppolarityY', 1)
         self.homeEndstoppolarityZ = positionerInfo.managerProperties.get('homeEndstoppolarityZ', 1)
-        
+
         self.homeEndposReleaseX = positionerInfo.managerProperties.get('homeEndposReleaseX', 1)
         self.homeEndposReleaseY = positionerInfo.managerProperties.get('homeEndposReleaseY', 1)
         self.homeEndposReleaseZ = positionerInfo.managerProperties.get('homeEndposReleaseZ', 1)
@@ -114,21 +114,7 @@
         if self.homeOnStartX: self.home_x()
         if self.homeOnStartY: self.home_y()
         if self.homeOnStartZ: self.home_z()
-<<<<<<< HEAD
-        
-        # move motors by 1 step to get the current position #FIXME: This is a bug!
-        self.move(1, "X", is_absolute=False, is_blocking=True)
-        self.move(-1, "X", is_absolute=False, is_blocking=True)
-        self.move(1, "Y", is_absolute=False, is_blocking=True)
-        self.move(-1, "Y", is_absolute=False, is_blocking=True)
-        self.move(1, "Z", is_absolute=False, is_blocking=True)
-        self.move(-1, "Z", is_absolute=False, is_blocking=True)
-        self.move(1, "A", is_absolute=False, is_blocking=True)
-        self.move(-1, "A", is_absolute=False, is_blocking=True)
-        
-=======
-
->>>>>>> 9b16aefa
+
         # get bootup position and write to GUI
         self._position = self.getPosition()
 
@@ -210,8 +196,8 @@
                 else: self._position[iaxis] = value[i]
         else:
             self.__logger.error('Wrong axis, has to be "X" "Y" or "Z".')
-            
-    
+
+
 
 
     def measure(self, sensorID=0, NAvg=100):
@@ -244,7 +230,7 @@
     def setPositionOnDevice(self, value, axis):
         self.setPosition(value, axis)
         self._motor.set_position(axis, value)
-        
+
     def closeEvent(self):
         pass
 
