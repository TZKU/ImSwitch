--- conflicted
+++ resolved
@@ -10,8 +10,8 @@
 SPEED=1000
 PHYS_FACTOR = 1
 class ESP32StageManager(PositionerManager):
-    
-    
+
+
 
     def __init__(self, positionerInfo, name, **lowLevelManagers):
         super().__init__(positionerInfo, name, initialPosition={
@@ -30,13 +30,6 @@
 
     def move(self, value=0, axis="X", speed=SPEED, is_blocking = False, is_absolute=False):
         if axis == 'X':
-<<<<<<< HEAD
-            self._rs232manager._esp32.move_x(value*self.PHYS_FACTOR, self.SPEED, is_blocking=False, backlash = self.backlash_x)
-        elif axis == 'Y':
-            self._rs232manager._esp32.move_y(value*self.PHYS_FACTOR, self.SPEED, is_blocking=False, backlash = self.backlash_y)
-        elif axis == 'Z':
-            self._rs232manager._esp32.move_z(value*self.PHYS_FACTOR, self.SPEED, is_blocking=False, backlash = self.backlash_z)
-=======
             self._rs232manager._esp32.move_x(value*PHYS_FACTOR, speed, is_blocking=is_blocking, is_absolute=False)
             self._position[axis] = self._position[axis] + value
         elif axis == 'Y':
@@ -50,11 +43,10 @@
             self._position["X"] = self._position["X"] + value[0]
             self._position["Y"] = self._position["Y"] + value[1]
             self._position["Z"] = self._position["Z"] + value[2]
->>>>>>> 45251342
         else:
             print('Wrong axis, has to be "X" "Y" or "Z".')
             return
-        
+
     def setPosition(self, value, axis):
         if value: value+=1 # TODO: Firmware weirdness
         self._rs232manager._esp32.set_position(axis=axis, position=value)
@@ -62,12 +54,12 @@
 
     def closeEvent(self):
         pass
-    
-    
+
+
     def get_abs(self, axis=1):
         abspos = self._rs232manager._esp32.get_position(axis=axis)
         return abspos
-    
+
 
 
 
