from lantz import Q_

from .LantzLaserManager import LantzLaserManager


class Cobolt0601LaserManager(LantzLaserManager):
    """ LaserManager for Cobolt 06-01 lasers. Uses digital modulation mode when
    scanning. Does currently not support DPL type lasers.

    Manager properties:

    - ``digitalPorts`` -- a string array containing the COM ports to connect
      to, e.g. ``["COM4"]``
    """

<<<<<<< HEAD
    def __init__(self, laserInfo, name, **_lowLevelManagers):
        super().__init__(laserInfo, name, isBinary=False, valueUnits='mW',
                         driver='cobolt.cobolt0601.Cobolt0601_f2', **_lowLevelManagers)
=======
    def __init__(self, laserInfo, name, **_kwargs):
        super().__init__(laserInfo, name, isBinary=False, valueUnits='mW', valueDecimals=0,
                         driver='cobolt.cobolt0601.Cobolt0601_f2', **_kwargs)
>>>>>>> 8c6c49d6

        self._digitalMod = False

        self._laser.digital_mod = False
        self._laser.enabled = False
        self._laser.autostart = False

    def setEnabled(self, enabled):
        self._laser.enabled = enabled

    def setValue(self, power):
        power = int(power)
        if self._digitalMod:
            self._setModPower(power * Q_(1, 'mW'))
        else:
            self._setBasicPower(power * Q_(1, 'mW'))

    def setScanModeActive(self, active):
        if active:
            powerQ = self._laser.power_sp * self._numLasers
            self._laser.enter_mod_mode()
            self._setModPower(powerQ)
            print(f'Entered digital modulation mode')
            print(f'Modulation mode is: {self._laser.mod_mode}')
        else:
            self._laser.digital_mod = False
            self._laser.query('cp')
            print('Exited digital modulation mode')

        self._digitalMod = active

    def _setBasicPower(self, power):
        self._laser.power_sp = power / self._numLasers

    def _setModPower(self, power):
        self._laser.power_mod = power / self._numLasers
        print(f'Set digital modulation mode power to: {power}')


# Copyright (C) 2020, 2021 TestaLab
# This file is part of ImSwitch.
#
# ImSwitch is free software: you can redistribute it and/or modify
# it under the terms of the GNU General Public License as published by
# the Free Software Foundation, either version 3 of the License, or
# (at your option) any later version.
#
# ImSwitch is distributed in the hope that it will be useful,
# but WITHOUT ANY WARRANTY; without even the implied warranty of
# MERCHANTABILITY or FITNESS FOR A PARTICULAR PURPOSE.  See the
# GNU General Public License for more details.
#
# You should have received a copy of the GNU General Public License
# along with this program.  If not, see <https://www.gnu.org/licenses/>.<|MERGE_RESOLUTION|>--- conflicted
+++ resolved
@@ -13,15 +13,9 @@
       to, e.g. ``["COM4"]``
     """
 
-<<<<<<< HEAD
     def __init__(self, laserInfo, name, **_lowLevelManagers):
-        super().__init__(laserInfo, name, isBinary=False, valueUnits='mW',
+        super().__init__(laserInfo, name, isBinary=False, valueUnits='mW', valueDecimals=0,
                          driver='cobolt.cobolt0601.Cobolt0601_f2', **_lowLevelManagers)
-=======
-    def __init__(self, laserInfo, name, **_kwargs):
-        super().__init__(laserInfo, name, isBinary=False, valueUnits='mW', valueDecimals=0,
-                         driver='cobolt.cobolt0601.Cobolt0601_f2', **_kwargs)
->>>>>>> 8c6c49d6
 
         self._digitalMod = False
 
