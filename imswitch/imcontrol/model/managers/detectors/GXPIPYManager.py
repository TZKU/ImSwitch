--- conflicted
+++ resolved
@@ -20,7 +20,7 @@
         self.__logger = initLogger(self, instanceName=name)
         self.detectorInfo = detectorInfo
 
-        binning =  detectorInfo.managerProperties['gxipycam']["binning"]
+        binning = 1# detectorInfo.managerProperties['gxipycam']["binning"]
         cameraId = detectorInfo.managerProperties['cameraListIndex']
         pixelSize = detectorInfo.managerProperties['cameraEffPixelsize'] # mum
         
@@ -39,17 +39,15 @@
 
         # TODO: Not implemented yet 
         self.crop(hpos=0, vpos=0, hsize=fullShape[0], vsize=fullShape[1])
-        exposure = self._camera.exposure_time if hasattr(self._camera,"exposure_time") else 1
-        gain = self._camera.gain if hasattr(self._camera,"gain") else 1
-        blacklevel = self._camera.blacklevel if hasattr(self._camera,"blacklevel") else 1
+
 
         # Prepare parameters
         parameters = {
-            'exposure': DetectorNumberParameter(group='Misc', value=exposure, valueUnits='ms',
+            'exposure': DetectorNumberParameter(group='Misc', value=100, valueUnits='ms',
                                                 editable=True),
-            'gain': DetectorNumberParameter(group='Misc', value=gain, valueUnits='arb.u.',
+            'gain': DetectorNumberParameter(group='Misc', value=1, valueUnits='arb.u.',
                                             editable=True),
-            'blacklevel': DetectorNumberParameter(group='Misc', value=blacklevel, valueUnits='arb.u.',
+            'blacklevel': DetectorNumberParameter(group='Misc', value=100, valueUnits='arb.u.',
                                             editable=True),
             'image_width': DetectorNumberParameter(group='Misc', value=fullShape[0], valueUnits='arb.u.',
                         editable=False),
@@ -62,13 +60,9 @@
                             options=['Continous',
                                         'Internal trigger',
                                         'External trigger'],
-<<<<<<< HEAD
-                            editable=True)
-=======
                             editable=True), 
             'Camera pixel size': DetectorNumberParameter(group='Miscellaneous', value=pixelSize,
                                                 valueUnits='µm', editable=True)
->>>>>>> 9d1b3636
             }            
 
         # Prepare actions
@@ -165,7 +159,11 @@
 
     @property
     def pixelSizeUm(self):
-        return [1, 1, 1]
+        umxpx = self.parameters['Camera pixel size'].value
+        return [1, umxpx, umxpx]
+
+    def setPixelSizeUm(self, pixelSizeUm):
+        self.parameters['Camera pixel size'].value = pixelSizeUm
 
     def crop(self, hpos, vpos, hsize, vsize):
 
