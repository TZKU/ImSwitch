--- conflicted
+++ resolved
@@ -32,13 +32,8 @@
 
 
         # initialize the ESP32 device adapter
-<<<<<<< HEAD
         self._esp32 = uc2.UC2Client(host=self._host, port=80, identity=self._identity, serialport=self._serialport, baudrate=115200, logger=self.__logger)
         self._esp32.serial.DEBUG = self._debugging
-=======
-        self._esp32 = uc2.UC2Client(host=self._host, port=80, identity=self._identity, serialport=self._serialport, baudrate=115200)
-        self._esp32.serial.DEBUG = False
->>>>>>> 3f7ae36d
 
         # disable the WifiModule
         #self._esp32.modules.set_modules("{'wifi':0}")
