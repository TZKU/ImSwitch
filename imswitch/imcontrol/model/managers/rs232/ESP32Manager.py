--- conflicted
+++ resolved
@@ -27,12 +27,8 @@
             
         # initialize the ESP32 device adapter
         self._esp32 = uc2.UC2Client(host=self._host, port=80, identity=self._identity, serialport=self._serialport, baudrate=115200)
-<<<<<<< HEAD
-           
-=======
         self._esp32.serial.DEBUG = False
         #self._esp32.serial.DEBUG = True
->>>>>>> 9d1b3636
 
     def finalize(self):
         pass
