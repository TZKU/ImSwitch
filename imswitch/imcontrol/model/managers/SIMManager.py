import enum
import glob
import cv2
import os
import re
import numpy as np
from PIL import Image
from scipy import signal as sg

from imswitch.imcommon.framework import Signal, SignalInterface
from imswitch.imcommon.model import initLogger


class SIMManager(SignalInterface):
    sigSIMMaskUpdated = Signal(object)  # (maskCombined)

    def __init__(self, simInfo, *args, **kwargs):
        super().__init__(*args, **kwargs)
        self.__logger = initLogger(self)

        if simInfo is None:
            return

        self.__simInfo = simInfo
        self.__wavelength = self.__simInfo.wavelength
        self.__pixelsize = self.__simInfo.pixelSize
        self.__angleMount = self.__simInfo.angleMount
        self.__simSize = (self.__simInfo.width, self.__simInfo.height)
        self.__patternsDir = self.__simInfo.patternsDir
        self.isSimulation = self.__simInfo.isSimulation
        self.nRotations = self.__simInfo.nRotations
        self.nPhases = self.__simInfo.nPhases
        self.simMagnefication = self.__simInfo.nPhases
        self.isFastAPISIM = self.__simInfo.isFastAPISIM
        self.simPixelsize = self.__simInfo.simPixelsize
        self.simNA = self.__simInfo.simNA
        self.simN = self.__simInfo.simN # refr
        self.simETA = self.__simInfo.simETA

        
        
        self.isHamamatsuSLM = self.__simInfo.isHamamatsuSLM

        # Load all patterns
        if type(self.__patternsDir) is not list:
            self.__patternsDir = [self.__patternsDir]
        self.allPatterns = self.loadPatterns(self.__patternsDir)

        # define paramerters for fastAPI (optional)
        fastAPISIM_host = self.__simInfo.fastAPISIM_host
        fastAPISIM_port = self.__simInfo.fastAPISIM_port
        fastAPISIM_tWaitSequence = self.__simInfo.tWaitSequence 
        self.fastAPISIMParams = {"host":fastAPISIM_host, 
                                 "port":fastAPISIM_port,
                                 "tWaitSquence":fastAPISIM_tWaitSequence}
        
        self.isFastAPISIM = self.__simInfo.isFastAPISIM

<<<<<<< HEAD
=======
    def loadPatterns(self, patternsDir, filetype="bmp"):
        # sort filenames numerically
        allPatterns = []
        allPatternsPerWavelength = []
        
        for iPatternDir in patternsDir:
            allPatternPaths = sorted(glob.glob(os.path.join(iPatternDir, "*."+filetype)))
            for iPatternPath in allPatternPaths:
                mImage = cv2.imread(iPatternPath)
                mImage = cv2.cvtColor(mImage, cv2.COLOR_BGR2GRAY)

                allPatternsPerWavelength.append(mImage)
            allPatterns.append(allPatternsPerWavelength)
            allPatternsPerWavelength = []
                
        return allPatterns
        
        
    def saveState(self, state_general=None, state_pos=None, state_aber=None):
        if state_general is not None:
            self.state_general = state_general
        if state_pos is not None:
            self.state_pos = state_pos
        if state_aber is not None:
            self.state_aber = state_aber
>>>>>>> 22b6f126

    def update(self):
        pass

# Copyright (C) 2020-2024 ImSwitch developers
# This file is part of ImSwitch.
#
# ImSwitch is free software: you can redistribute it and/or modify
# it under the terms of the GNU General Public License as published by
# the Free Software Foundation, either version 3 of the License, or
# (at your option) any later version.
#
# ImSwitch is distributed in the hope that it will be useful,
# but WITHOUT ANY WARRANTY; without even the implied warranty of
# MERCHANTABILITY or FITNESS FOR A PARTICULAR PURPOSE.  See the
# GNU General Public License for more details.
#
# You should have received a copy of the GNU General Public License
# along with this program.  If not, see <https://www.gnu.org/licenses/>.<|MERGE_RESOLUTION|>--- conflicted
+++ resolved
@@ -37,8 +37,8 @@
         self.simN = self.__simInfo.simN # refr
         self.simETA = self.__simInfo.simETA
 
-        
-        
+
+
         self.isHamamatsuSLM = self.__simInfo.isHamamatsuSLM
 
         # Load all patterns
@@ -49,41 +49,13 @@
         # define paramerters for fastAPI (optional)
         fastAPISIM_host = self.__simInfo.fastAPISIM_host
         fastAPISIM_port = self.__simInfo.fastAPISIM_port
-        fastAPISIM_tWaitSequence = self.__simInfo.tWaitSequence 
-        self.fastAPISIMParams = {"host":fastAPISIM_host, 
+        fastAPISIM_tWaitSequence = self.__simInfo.tWaitSequence
+        self.fastAPISIMParams = {"host":fastAPISIM_host,
                                  "port":fastAPISIM_port,
                                  "tWaitSquence":fastAPISIM_tWaitSequence}
-        
+
         self.isFastAPISIM = self.__simInfo.isFastAPISIM
 
-<<<<<<< HEAD
-=======
-    def loadPatterns(self, patternsDir, filetype="bmp"):
-        # sort filenames numerically
-        allPatterns = []
-        allPatternsPerWavelength = []
-        
-        for iPatternDir in patternsDir:
-            allPatternPaths = sorted(glob.glob(os.path.join(iPatternDir, "*."+filetype)))
-            for iPatternPath in allPatternPaths:
-                mImage = cv2.imread(iPatternPath)
-                mImage = cv2.cvtColor(mImage, cv2.COLOR_BGR2GRAY)
-
-                allPatternsPerWavelength.append(mImage)
-            allPatterns.append(allPatternsPerWavelength)
-            allPatternsPerWavelength = []
-                
-        return allPatterns
-        
-        
-    def saveState(self, state_general=None, state_pos=None, state_aber=None):
-        if state_general is not None:
-            self.state_general = state_general
-        if state_pos is not None:
-            self.state_pos = state_pos
-        if state_aber is not None:
-            self.state_aber = state_aber
->>>>>>> 22b6f126
 
     def update(self):
         pass
