    #!/usr/bin/env python
# coding: utf-8
#%%
"""
Simple client code for the ESP32 in Python - adapted from OFM Client
Copyright 2020 Richard Bowman, released under LGPL 3.0 or later
Copyright 2021 Benedict Diederich, released under LGPL 3.0 or later
"""
import json
import logging
import os
import sys
import threading
import time

import numpy as np
import requests

try:
    import cv2
    is_cv2 = True
except:
    is_cv2 = False
import socket
from tempfile import NamedTemporaryFile

import serial
import serial.tools.list_ports

try:
    from imswitch.imcommon.model import initLogger
    IS_IMSWITCH = True
except:
    print("No imswitch available")
    IS_IMSWITCH = False



class galvo(object):
    def __init__(self, channel=1, frequency=1000, offset=0, amplitude=1/2, clk_div=0):
        '''
        defaults:
            dac->Setup(DAC_CHANNEL_1, 0, 1, 0, 0, 2);
            dac->Setup(dac_channel, clk_div, frequency, scale, phase, invert);
      '''
        self.channel= channel
        self.frequency = frequency
        self.offset = offset
        self.amplitude = amplitude
        self.clk_div = clk_div
        self.path = "/dac_act"

    def return_dict(self):
        dict = {
        "task":self.path,
        "dac_channel": self.channel, # 1 or 2
        "frequency": self.frequency,
        "offset": self.offset,
        "amplitude":self.amplitude,
        "clk_div": self.clk_div
        }
        return dict



class ESP32Client(object):
    # headers = {'ESP32-version': '*'}
    headers={"Content-Type":"application/json"}
    getmessage = ""
    is_connected = False

    microsteppingfactor_filter=16 # run more smoothly
    filter_pos_1 = 1000*microsteppingfactor_filter
    filter_pos_2 = 0*microsteppingfactor_filter
<<<<<<< HEAD
    filter_pos_init = -200*microsteppingfactor_filter
=======
    filter_pos_3 = 500*microsteppingfactor_filter
    filter_pos_init = -1250*microsteppingfactor_filter
    filter_speed = microsteppingfactor_filter * 500
>>>>>>> f591dd8a

    backlash_x = 0
    backlash_y = 0
    backlash_z = 0
    is_driving = False
    is_sending = False

    is_enabled = True

    is_wifi = False
    is_serial = False

    is_filter_init = False
    filter_position = 0

    steps_last_0 = 0
    steps_last_1 = 0
    steps_last_2 = 0

    def __init__(self, host=None, port=31950, serialport=None, baudrate=115200):
        '''
        This client connects to the UC2-REST microcontroller that can be found here
        https://github.com/openUC2/UC2-REST
        
        generally speaking you send/receive JSON documents that will cause an:
        1. action => "/XXX_act"
        2. getting => "/XXX_get"
        3. setting => "/XXX_set"
        
        you can send commands through wifi/http or usb/serial
        '''

        if IS_IMSWITCH:
            if IS_IMSWITCH: self.__logger = initLogger(self, tryInheritParent=True)

        # initialize galvos
        self.galvo1 = galvo(channel=1)
        self.galvo2 = galvo(channel=2)


        # connect to wifi or usb
        if host is not None:
            # use client in wireless mode
            self.is_wifi = True
            self.host = host
            self.port = port

            # check if host is up
            self.is_connected = self.isConnected()
            if IS_IMSWITCH: self.__logger.debug(f"Connecting to microscope {self.host}:{self.port}")

        elif serialport is not None:
            # use client in wired mode
            self.serialport = serialport # e.g.'/dev/cu.SLAB_USBtoUART'
            self.is_serial = True

            if IS_IMSWITCH: self.__logger.debug(f'Searching for SERIAL devices...')
            self.is_connected = False
            try:
                self.serialdevice = serial.Serial(port=self.serialport, baudrate=baudrate, timeout=1)
                self.is_connected = True 
                time.sleep(2) # let it warm up
            except:
                # try to find the PORT
                _available_ports = serial.tools.list_ports.comports(include_links=False)
                for iport in _available_ports:
                    # list of possible serial ports
                    if IS_IMSWITCH: self.__logger.debug(iport.device)
                    portslist = ("COM", "/dev/tt", "/dev/a", "/dev/cu.SLA","/dev/cu.wchusb", "/dev/cu.usbserial") # TODO: Hardcoded :/
                    descriptionlist = ("CH340")
                    if iport.device.startswith(portslist) or iport.description.find(descriptionlist) != -1:
                        try:
                            self.serialdevice = serial.Serial(port=iport.device, baudrate=baudrate, timeout=1)
                            self.is_connected = True # attempting to initiliaze connection
                            time.sleep(2)
                            _state = self.get_state()
                            _identifier_name = _state["identifier_name"]
                            self.set_state(debug=False)
                            if _identifier_name == "UC2_Feather":
                                self.serialport = iport.device
                                self.__logger.debug("We are connected: "+str(self.is_connected) + " on port: "+iport.device)
                                return

                        except Exception as e:
                            if IS_IMSWITCH:
                                self.__logger.debug("Trying out port "+iport.device+" failed")
                                self.__logger.error(e)
                            self.is_connected = False
        else:
            self.is_connected = False
            if IS_IMSWITCH: self.__logger.error("No ESP32 device is connected - check IP or Serial port!")

        self.__logger.debug("We are connected: "+str(self.is_connected))

    def isConnected(self):
        # check if client is connected to the same network
        s = socket.socket(socket.AF_INET, socket.SOCK_STREAM)
        try:
            s.connect((self.host, int(self.port)))
            s.settimeout(2)
            s.shutdown(2)
            return True
        except:
            return False

    @property
    def base_uri(self):
        return f"http://{self.host}:{self.port}"

    def get_json(self, path):
        """Perform an HTTP GET request and return the JSON response"""
        if self.is_connected and self.is_wifi:
            if not path.startswith("http"):
                path = self.base_uri + path
            try:
                r = requests.get(path)
                r.raise_for_status()
                self.is_connected = True

                self.getmessage = r.json()
                self.is_sending = False
                return self.getmessage

            except Exception as e:
                if IS_IMSWITCH: self.__logger.error(e)
                self.is_connected = False
                self.is_sending = False
                # not connected
                return None
        elif self.is_serial and self.is_connected:
            path = path.replace(self.base_uri,"")
            message = {"task":path}
            message = json.dumps(message)
            self.serialdevice.flushInput()
            self.serialdevice.flushOutput()
            returnmessage = self.serialdevice.write(message.encode(encoding='UTF-8'))
            return returnmessage
        else:
            return None

    def post_json(self, path, payload={}, headers=None, timeout=1):
        """Make an HTTP POST request and return the JSON response"""
        if self.is_connected and self.is_wifi:
            if not path.startswith("http"):
                path = self.base_uri + path
            if headers is None:
                headers = self.headers
            try:
                r = requests.post(path, json=payload, headers=headers,timeout=timeout)
                r.raise_for_status()
                r = r.json()
                self.is_connected = True
                self.is_sending = False
                return r
            except Exception as e:
                if IS_IMSWITCH: self.__logger.error(e)
                self.is_connected = False
                self.is_sending = False
                # not connected
                return None

        elif self.is_connected and self.is_serial:
            try:
                payload["task"]
            except:
                payload["task"] = path
            try:
                is_blocking = payload['isblock']
            except:
                is_blocking = True
            self.writeSerial(payload)
            #self.__logger.debug(payload)
            returnmessage = self.readSerial(is_blocking=is_blocking, timeout=timeout)
            return returnmessage
        else:
            return -1

    def writeSerial(self, payload):
        """Write JSON document to serial device"""
        self.serialdevice.flushInput()
        self.serialdevice.flushOutput()
        if type(payload)==dict:
            payload = json.dumps(payload)
        self.serialdevice.write(payload.encode(encoding='UTF-8'))

    def readSerial(self, is_blocking=True, timeout = 15): # TODO: hardcoded timeout - not code
        """Receive and decode return message"""
        returnmessage = ''
        rmessage = ''
        _time0 = time.time()
        if is_blocking:
            while is_blocking:
                try:
                    rmessage =  self.serialdevice.readline().decode()
                    #self.__logger.debug(rmessage)
                    returnmessage += rmessage
                    if rmessage.find("--")==0 or (time.time()-_time0)>timeout: break
                except:
                    pass
            # casting to dict
            try:
                returnmessage = json.loads(returnmessage.split("--")[0].split("++")[-1])
            except:
                self.__logger.debug("Casting json string from serial to Python dict failed")
                returnmessage = ""
        return returnmessage


    '''################################################################################################################################################
    HIGH-LEVEL Functions that rely on basic REST-API functions
    ################################################################################################################################################'''

    def move_x(self, steps=100, speed=1000, is_blocking=False, is_absolute=False, is_enabled=False):
        r = self.move_stepper(steps=(steps,0,0), speed=speed, timeout=1, backlash=(self.backlash_x,0,0), is_blocking=is_blocking, is_absolute=is_absolute, is_enabled=is_enabled)
        return r

    def move_y(self, steps=100, speed=1000, is_blocking=False, is_absolute=False, is_enabled=False):
        r = self.move_stepper(steps=(0,steps,0), speed=speed, timeout=1, backlash=(0,self.backlash_y,0), is_blocking=is_blocking, is_absolute=is_absolute, is_enabled=is_enabled)
        return r

    def move_z(self, steps=100, speed=1000, is_blocking=False, is_absolute=False, is_enabled=False):
        r = self.move_stepper(steps=(0,0,steps), speed=speed, timeout=1, backlash=(0,0,self.backlash_z), is_blocking=is_blocking, is_absolute=is_absolute, is_enabled=is_enabled)
        return r

    def move_xyz(self, steps=(10,10,10), speed=(1000,1000,1000), speed1=None, speed2=None, speed3=None, is_blocking=False, is_absolute=False, is_enabled=False):
        if len(speed)!= 3:
            speed = (speed,speed,speed)

        r = self.move_stepper(steps=steps, speed=speed, timeout=1, backlash=(self.backlash_x,self.backlash_y,self.backlash_z), is_blocking=is_blocking, is_absolute=is_absolute, is_enabled=is_enabled)
        return r

    def init_filter(self, nSteps, speed=250, filter_axis=-1, is_blocking = True):
        self.move_filter(steps=nSteps, speed=speed, filter_axis=filter_axis, is_blocking=is_blocking)
        self.is_filter_init = True
        self.filter_position = 0

    def switch_filter(self, laserid=1, filter_axis=-1, timeout=20, is_filter_init=None, speed=None, is_blocking=True):

        # switch off all lasers first!
        self.set_laser(1, 0)
        self.set_laser(2, 0)
        self.set_laser(3, 0)

        if speed is None:
            speed = self.filter_speed

        if is_filter_init is not None:
            self.is_filter_init = is_filter_init
        if not self.is_filter_init:
            self.init_filter(nSteps=self.filter_pos_init, speed=speed, filter_axis=filter_axis, is_blocking = True)
        
        # measured in steps from zero position

        steps = 0
        if laserid==1:
            steps = self.filter_pos_1 - self.filter_position
            self.filter_position = self.filter_pos_1
        if laserid==2:
            steps = self.filter_pos_2 - self.filter_position
            self.filter_position = self.filter_pos_2
        if laserid==3:
            steps = self.filter_pos_3 - self.filter_position
            self.filter_position = self.filter_pos_3

        self.move_filter(steps=steps, speed=speed, filter_axis=filter_axis, is_blocking=is_blocking, timeout=timeout)


    def move_filter(self, steps=100, speed=200, filter_axis=-1, timeout=25, is_blocking=False, axis=2):
        steps_xyz = np.zeros(3)
        steps_xyz[filter_axis] = steps
        r = self.move_stepper(steps=steps_xyz, speed=speed, timeout=timeout, is_blocking=is_blocking)
        return r
    

    
    '''
    LOW-LEVEL FUNCTIONS
    
    These functions directly relate to the REST-API
    '''
    
    '''
    ##############################################################################################################################
    SLM
    ##############################################################################################################################
    '''
    def send_SLM_circle(self, posX, posY, radius, color, timeout=1):
        '''
        Send an LED array pattern e.g. an RGB Matrix: led_pattern=np.zeros((3,8,8))
        '''
        path = '/slm_act'
        payload = {
            "posX": posX,
            "posY": posY,
            "radius": radius,
            "color": color,
            "slmMode": "circle"
        }
        r = self.post_json(path, payload, timeout=timeout)
        return r
    
    def send_SLM_clear(self, timeout=1):
        '''
        Send an LED array pattern e.g. an RGB Matrix: led_pattern=np.zeros((3,8,8))
        '''
        path = '/slm_act'
        payload = {
            "slmMode": "clear"
        }
        r = self.post_json(path, payload, timeout=timeout)
        return r
    
    def send_SLM_full(self, color, timeout=1):
        '''
        Send an LED array pattern e.g. an RGB Matrix: led_pattern=np.zeros((3,8,8))
        '''
        path = '/slm_act'
        payload = {
            "color":color, 
            "slmMode": "full"
        }
        r = self.post_json(path, payload, timeout=timeout)
        return r
    
        
    def send_SLM_image(self, image, startX, startY, timeout=1):
        '''
        Send an LED array pattern e.g. an RGB Matrix: led_pattern=np.zeros((3,8,8))
        '''
        path = '/slm_act'
        
        endX = startX+image.shape[0]
        endY = startY+image.shape[1]
       
        payload = {
            "color": image[:].flatten().tolist(),
            "startX":startX,
            "startY":startY,
            "endX":endX,
            "endY":endY, 
            "slmMode": "image"
        }
        r = self.post_json(path, payload, timeout=timeout)
        return r
    

    '''
    ##############################################################################################################################
    LED ARRAY
    ##############################################################################################################################
    '''
    def send_LEDMatrix_array(self, led_pattern, timeout=1):
        '''
        Send an LED array pattern e.g. an RGB Matrix: led_pattern=np.zeros((3,8,8))
        '''
        path = '/ledarr_act'
        payload = {
            "red": led_pattern[0,:].flatten().tolist(),
            "green": led_pattern[1,:].flatten().tolist(),
            "blue": led_pattern[2,:].flatten().tolist(),
            "arraySize": led_pattern.shape[1],
            "LEDArrMode": "array"
        }
        r = self.post_json(path, payload, timeout=timeout)
        return r

    def send_LEDMatrix_full(self, intensity = (255,255,255),timeout=1):
        '''
        set all LEDs with te same RGB value: intensity=(255,255,255)
        '''
        path = '/ledarr_act'
        payload = {
            "task":path,
            "red": intensity[0],
            "green": intensity[1],
            "blue": intensity[2],
            "LEDArrMode": "full"
        }
        self.__logger.debug("Setting LED Pattern (full): "+ str(intensity))
        r = self.post_json(path, payload, timeout=timeout)
        return r
    
    def send_LEDMatrix_special(self, pattern="left", intensity = (255,255,255),timeout=1):
        '''
        set all LEDs inside a certain pattern (e.g. left half) with the same RGB value: intensity=(255,255,255), rest 0
        '''
        path = '/ledarr_act'
        payload = {
            "red": intensity[0],
            "green": intensity[1],
            "blue": intensity[2],
            "LEDArrMode": pattern
        }
        print("Setting LED Pattern (full): "+ str(intensity))
        r = self.post_json(path, payload, timeout=timeout)
        return r
    
    def send_LEDMatrix_single(self, indexled=0, intensity=(255,255,255), Nleds=8*8, timeout=1):
        '''
        update only a single LED with a colour:  indexled=0, intensity=(255,255,255)
        '''
        path = '/ledarr_act'
        payload = {
            "red": intensity[0],
            "green": intensity[1],
            "blue": intensity[2],
            "indexled": indexled,
            "Nleds": Nleds,
            "LEDArrMode": "single"
        }
        self.__logger.debug("Setting LED PAttern: "+str(indexled)+" - "+str(intensity))
        r = self.post_json(path, payload, timeout=timeout)
        return r
        
    def send_LEDMatrix_multi(self, indexled=(0), intensity=((255,255,255)), Nleds=8*8, timeout=1):
        '''
        update a list of individual LEDs with a colour:  led_pattern=(1,2,6,11), intensity=((255,255,255),(125,122,1), ..)
        '''
        path = '/ledarr_act'
        payload = {
            "red": intensity[0],
            "green": intensity[1],
            "blue": intensity[2],
            "indexled": indexled,
            "Nleds": Nleds,
            "LEDArrMode": "multi"
        }
        self.__logger.debug("Setting LED PAttern: "+str(indexled)+" - "+str(intensity))
        r = self.post_json(path, payload, timeout=timeout)        
        
    
    def get_LEDMatrix(self, timeout=1):
        '''
        get information about pinnumber and number of leds
        '''
        # TOOD: Not implemented yet
        path = "/ledarr_get"
        payload = {
            "task":path
        }
        r = self.post_json(path, payload, timeout=timeout)
        return r       
    
    def set_LEDMatrix(self, LED_ARRAY_PIN=1, LED_N_X=8, LED_N_Y=8, timeout=1):
        '''
        set information about pinnumber and number of leds
        '''
        # TOOD: Not implemented yet
        path = '/ledarr_set'
        payload = {
            "LED_ARRAY_PIN": intensity[0],
            "LED_N_X": intensity[1],
            "LED_N_Y": intensity[2],
            "indexled": indexled,
            "Nleds": Nleds,
            "LEDArrMode": "single"
        }
        r = self.post_json(path, payload, timeout=timeout)      
        return r        

        
    '''
    ##############################################################################################################################
    MOTOR
    ##############################################################################################################################
    '''
    def isControllerMode(self, timeout=1):
        # returns True if PS controller is active
        path = "/state_get"
        payload = {
            "task":path,
            "pscontroller": 1
        }
        r = self.post_json(path, payload, timeout=timeout)
        try:
            return r["pscontroller"]
        except:
            return False

    def setControllerMode(self, isController=False, timeout=1):
        # if isController =True=> only PS jjoystick will be accepted
        path = "/state_act"
        payload = {
            "task":path,
            "pscontroller": isController
        }
        r = self.post_json(path, payload, timeout=timeout)
        return r

    def isBusy(self, timeout=1):
        path = "/state_get"
        payload = {
            "task":path,
            "active": 1
        }
        r = self.post_json(path, payload, timeout=timeout)
        try:
            return r["active"]
        except:
            return r
        
    def move_forever(self, speed=(0,0,0), is_stop=False, timeout=1):
        path = "/motor_act"
        payload = {
            "task":path,
            "speed0": np.int(speed[0]), # TODO: need a fourth axis?
            "speed1": np.int(speed[0]),
            "speed2": np.int(speed[1]),
            "speed3": np.int(speed[2]),
            "isforever":1, 
            "isaccel":1,
            "isstop": np.int(is_stop)
        }
        # Make sure PS controller is treated correclty
        if self.isControllerMode():
            self.setControllerMode(isController=False)
            PSwasActive = True
        else:
            PSwasActive = False
            
        r = self.post_json(path, payload, timeout=0)
        
        if PSwasActive:
            self.setControllerMode(isController=True)

        return r

    def move_stepper(self, steps=(0,0,0), speed=(1000,1000,1000), is_absolute=False, timeout=1, backlash=(0,0,0), is_blocking=True, is_enabled=False):
        '''
        This tells the motor to run at a given speed for a specific number of steps; Multiple motors can run simultaneously
        '''
        if type(speed)!=list and type(speed)!=tuple  :
            speed = (speed,speed,speed)

        path = "/motor_act"

        # detect change in directiongit config --global user.name "Your Name"
        if np.sign(self.steps_last_0) != np.sign(steps[0]):
            # we want to overshoot a bit
            steps_0 = steps[0] + (np.sign(steps[0])*backlash[0])
        else: steps_0 = steps[0]
        if np.sign(self.steps_last_1) != np.sign(steps[1]):
            # we want to overshoot a bit
            steps_1 =  steps[1] + (np.sign(steps[1])*backlash[1])
        else: steps_1 = steps[1]
        if np.sign(self.steps_last_2) != np.sign(steps[2]):
            # we want to overshoot a bit
            steps_2 =  steps[2] + (np.sign(steps[2])*backlash[2])
        else: steps_2 = steps[2]

        payload = {
            "task":"/motor_act",
            "pos1": np.int(steps_0),
            "pos2": np.int(steps_1),
            "pos3": np.int(steps_2),
            "isblock": int(is_blocking),
            "isabs": int(is_absolute),
            "speed1": np.int(speed[0]),
            "speed2": np.int(speed[1]),
            "speed3": np.int(speed[2]),
            "isen": np.int(is_enabled)
        }
        self.steps_last_0 = steps_0
        self.steps_last_1 = steps_1
        self.steps_last_2 = steps_2
        
        # Make sure PS controller is treated correclty
        if self.isControllerMode():
            self.setControllerMode(isController=False)
            PSwasActive = True
        else:
            PSwasActive = False
            
        r = self.post_json(path, payload, timeout=0)
        
        if PSwasActive:
            self.setControllerMode(isController=True)
            
        
        
        # wait until job has been done
        time0=time.time()
        if is_blocking:
            while self.isBusy():
                time.sleep(0.1)
                if time.time()-time0>timeout:
                    break
                
        return r
    
    
    def set_motor_maxSpeed(self, axis=0, maxSpeed=10000):
        path = "/motor_set",
        payload = {
            "task": path,
            "axis": axis,
            "maxspeed": maxSpeed
        }
        r = self.post_json(path, payload)
        return r
        
    def set_motor_currentPosition(self, axis=0, currentPosition=10000):
        path = "/motor_set",
        payload = {
            "task": path,
            "axis": axis,
            "currentposition": currentPosition
        }
        r = self.post_json(path, payload)
        return r
    
    def set_motor_acceleration(self, axis=0, acceleration=10000):
        path = "/motor_set",
        payload = {
            "task": path,
            "axis": axis,
            "acceleration": acceleration
        }
        r = self.post_json(path, payload)
        return r
    
    def set_motor_pinconfig(self, axis=0, pinstep=0, pindir=0):
        path = "/motor_set",
        payload = {
            "task": path,
            "axis": axis,
            "pinstep": pinstep,
            "pindir": pindir
        }
        r = self.post_json(path, payload)
        return r
  
    def set_motor_enable(self, is_enable=1):
        path = "/motor_set",
        payload = {
            "task": path,
            "isen": is_enable
        }
        r = self.post_json(path, payload)
        return r

    def set_motor_enable(self, axis=0, sign=1):
        path = "/motor_set",
        payload = {
            "task": path,
            "axis": axis,
            "sign": sign
        }
        r = self.post_json(path, payload)
        return r      

    def set_direction(self, axis=1, sign=1, timeout=1):
        path = "/motor_set"

        payload = {
            "task":path,
            "axis": axis,
            "sign": sign
        }

        r = self.post_json(path, payload, timeout=timeout)
        return r

    def get_position(self, axis=1, timeout=1):
        path = "/motor_get"

        payload = {
            "task":path,
            "axis": axis
        }
        r = self.post_json(path, payload, timeout=timeout)
        _position = r["position"]
        return _position

    def set_position(self, axis=1, position=0, timeout=1):
        path = "/motor_set"
        if axis=="X": axis=1
        if axis=="Y": axis=2
        if axis=="Z": axis=3

        payload = {
            "task":path,
            "axis":axis,
            "currentposition": position
        }
        r = self.post_json(path, payload, timeout=timeout)

        return r



    '''
    ##############################################################################################################################
    Sensors
    ##############################################################################################################################
    '''
    def read_sensor(self, sensorID=0, NAvg=100):
        path = "/readsensor_act"
        payload = {
            "readsensorID": sensorID,
            "N_sensor_avg": NAvg,
        }
        r = self.post_json(path, payload)
        try:
            sensorValue = r['sensorValue']
        except:
            sensorValue = None
        return sensorValue
    # TODO: Get/SET methods missing
    '''
    ##############################################################################################################################
    PID controllers
    ##############################################################################################################################
    '''
    def set_pidcontroller(self, PIDactive=1, Kp=100, Ki=10, Kd=1, target=500, PID_updaterate=200):
        #{"task": "/PID_act", "PIDactive":1, "Kp":100, "Ki":10, "Kd":1, "target": 500, "PID_updaterate":200}
        #TOOD: PUt this into a class structure
        path = "/PID_act"
        payload = {
            "task": path,
            "PIDactive": PIDactive, 
            "Kp": Kp, 
            "Ki": Ki, 
            "Kd": Kd, 
            "target": target, 
            "PID_updaterate": PID_updaterate
            }
        r = self.post_json(path, payload)
        return r
    
    '''
    ##############################################################################################################################
    LEDs
    ##############################################################################################################################
    '''    
    def set_led(self, colour=(0,0,0)):
        payload = {
            "red": colour[0],
            "green": colour[1],
            "blue": colour[2]
        }
        path = '/led'
        r = self.post_json(path, payload)
        return r


    def set_galvo_freq(self, axis=1, value=1000):
        if axis+1 == 1:
            self.galvo1.frequency=value
            payload = self.galvo1.return_dict()
        else:
            self.galvo2.frequency=value
            payload = self.galvo2.return_dict()

        r = self.post_json(payload["task"], payload, timeout=1)
        return r

    def set_galvo_amp(self, axis=1, value=1000):
        if axis+1 == 1:
            self.galvo1.amplitude=value
            payload = self.galvo1.return_dict()
        else:
            self.galvo2.amplitude=value
            payload = self.galvo2.return_dict()

        r = self.post_json(payload["task"], payload, timeout=1)
        return r

    def get_state(self, timeout=10):
        path = "/state_get"

        payload = {
            "task":path
        }
        r = self.post_json(path, payload, timeout=timeout)
        return r

    def set_state(self, debug=False, timeout=1):
        path = "/state_set"

        payload = {
            "task":path,
            "isdebug":int(debug)
        }
        r = self.post_json(path, payload, timeout=timeout)
        return r


<<<<<<< HEAD
    def set_laser(self, channel=1, value=0, auto_filterswitch=False, timeout=20, is_blocking = True):
        if channel not in (0,1,2,3):
            if channel=="R":
                channel = 1
            elif channel=="G":
                channel = 2
            elif channel=="B":
                channel = 3
=======
    def set_laser(self, channel=1, value=0, auto_filterswitch=False, filter_axis=-1, timeout=20, is_blocking = True):
>>>>>>> f591dd8a
        if auto_filterswitch and value >0:
            self.switch_filter(channel, filter_axis=filter_axis, timeout=timeout,is_blocking=is_blocking)

        path = '/laser_act'

        payload = {
            "task": path,
            "LASERid": channel,
            "LASERval": value,
            "LASERDdespeckle": int(value*.1)
        }

        r = self.post_json(path, payload)
        return r

    def sendTrigger(self, triggerId=0):
        path = '/digital_act'
        
        payload = {
            "task": path,
            "digitalid": triggerId,
            "digitalval": -1,
        }

        r = self.post_json(path, payload)
        return r



    def send_jpeg(self, image):
        if is_cv2:
            temp = NamedTemporaryFile()

            #add JPEG format to the NamedTemporaryFile
            iName = "".join([str(temp.name),".jpg"])

            #save the numpy array image onto the NamedTemporaryFile
            cv2.imwrite(iName,image)
            _, img_encoded = cv2.imencode('test.jpg', image)

            content_type = 'image/jpeg'
            headers = {'content-type': content_type}
            payload = img_encoded.tostring()
            path = '/uploadimage'

            #r = self.post_json(path, payload=payload, headers = headers)
            #requests.post(self.base_uri + path, data=img_encoded.tostring(), headers=headers)
            files = {'media': open(iName, 'rb')}
            if self.is_connected:
                requests.post(self.base_uri + path, files=files)

<<<<<<< HEAD
    def switch_filter(self, laserid=1, timeout=20, is_filter_init=None, speed=250, is_blocking=True):

        # switch off all lasers first!
        self.set_laser(1, 0)
        self.set_laser(2, 0)
        self.set_laser(3, 0)

        if is_filter_init is not None:
            self.is_filter_init = is_filter_init

        if not self.is_filter_init:
            self.move_filter(steps=self.filter_pos_init, speed=speed*self.microsteppingfactor_filter//10, is_blocking=is_blocking)
            self.is_filter_init = True
            self.filter_position = 0

        # measured in steps from zero position

        steps = 0
        if laserid==1:
            steps = self.filter_pos_1 - self.filter_position
            self.filter_position = self.filter_pos_1
        if laserid==2:
            steps = self.filter_pos_2 - self.filter_position
            self.filter_position = self.filter_pos_2
        if laserid==3:
            steps = self.filter_pos_3 - self.filter_position
            self.filter_position = self.filter_pos_3

        self.move_filter(steps=steps, speed=speed*self.microsteppingfactor_filter, is_blocking=is_blocking)
=======
# %%
>>>>>>> f591dd8a
<|MERGE_RESOLUTION|>--- conflicted
+++ resolved
@@ -72,13 +72,9 @@
     microsteppingfactor_filter=16 # run more smoothly
     filter_pos_1 = 1000*microsteppingfactor_filter
     filter_pos_2 = 0*microsteppingfactor_filter
-<<<<<<< HEAD
-    filter_pos_init = -200*microsteppingfactor_filter
-=======
     filter_pos_3 = 500*microsteppingfactor_filter
     filter_pos_init = -1250*microsteppingfactor_filter
     filter_speed = microsteppingfactor_filter * 500
->>>>>>> f591dd8a
 
     backlash_x = 0
     backlash_y = 0
@@ -867,8 +863,7 @@
         return r
 
 
-<<<<<<< HEAD
-    def set_laser(self, channel=1, value=0, auto_filterswitch=False, timeout=20, is_blocking = True):
+    def set_laser(self, channel=1, value=0, auto_filterswitch=False, filter_axis=-1, timeout=20, is_blocking = True):
         if channel not in (0,1,2,3):
             if channel=="R":
                 channel = 1
@@ -876,9 +871,7 @@
                 channel = 2
             elif channel=="B":
                 channel = 3
-=======
-    def set_laser(self, channel=1, value=0, auto_filterswitch=False, filter_axis=-1, timeout=20, is_blocking = True):
->>>>>>> f591dd8a
+                
         if auto_filterswitch and value >0:
             self.switch_filter(channel, filter_axis=filter_axis, timeout=timeout,is_blocking=is_blocking)
 
@@ -930,36 +923,4 @@
             if self.is_connected:
                 requests.post(self.base_uri + path, files=files)
 
-<<<<<<< HEAD
-    def switch_filter(self, laserid=1, timeout=20, is_filter_init=None, speed=250, is_blocking=True):
-
-        # switch off all lasers first!
-        self.set_laser(1, 0)
-        self.set_laser(2, 0)
-        self.set_laser(3, 0)
-
-        if is_filter_init is not None:
-            self.is_filter_init = is_filter_init
-
-        if not self.is_filter_init:
-            self.move_filter(steps=self.filter_pos_init, speed=speed*self.microsteppingfactor_filter//10, is_blocking=is_blocking)
-            self.is_filter_init = True
-            self.filter_position = 0
-
-        # measured in steps from zero position
-
-        steps = 0
-        if laserid==1:
-            steps = self.filter_pos_1 - self.filter_position
-            self.filter_position = self.filter_pos_1
-        if laserid==2:
-            steps = self.filter_pos_2 - self.filter_position
-            self.filter_position = self.filter_pos_2
-        if laserid==3:
-            steps = self.filter_pos_3 - self.filter_position
-            self.filter_position = self.filter_pos_3
-
-        self.move_filter(steps=steps, speed=speed*self.microsteppingfactor_filter, is_blocking=is_blocking)
-=======
-# %%
->>>>>>> f591dd8a
+# %%