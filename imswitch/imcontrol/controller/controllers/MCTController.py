
import os
import threading
from datetime import datetime
import time
import cv2
import matplotlib.pyplot as plt
import numpy as np
import scipy.ndimage as ndi
import scipy.signal as signal
import skimage.transform as transform
import tifffile as tif

from imswitch.imcommon.framework import Signal, Thread, Worker, Mutex, Timer
from imswitch.imcommon.model import dirtools, initLogger, APIExport
from skimage.registration import phase_cross_correlation
from ..basecontrollers import ImConWidgetController
from imswitch import IS_HEADLESS

import h5py
import numpy as np



class MCTController(ImConWidgetController):
    """Linked to MCTWidget."""

    sigImageReceived = Signal()

    def __init__(self, *args, **kwargs):
        super().__init__(*args, **kwargs)
        self._logger = initLogger(self)

        # mct parameters
        self.nImagesTaken = 0
        self.timePeriod = 60 # seconds
        self.zStackEnabled = False
        self.zStackMin = 0
        self.zStackMax = 0
        self.zStackStep = 0

        # xy
        self.xyScanEnabled = False
        self.xScanMin = 0
        self.xScanMax = 0
        self.xScanStep = 0
        self.yScanMin = 0
        self.yScanMax = 0
        self.yScanStep = 0

        self.Illu1Value = 0
        self.Illu2Value = 0
        self.Illu3Value = 0
        self.MCTFilename = ""
        self.activeIlluminations = []
        self.availableIlliminations = []

        # time to let hardware settle
        try:
            self.tWait = self._master.mctManager.tWait 
        except:
            self.tWait = 0.1

        # connect XY positionercanning live update  https://github.com/napari/napari/issues/1110
        self.sigImageReceived.connect(self.displayImage)

        # autofocus related
        self.isAutofocusRunning = False
        self._commChannel.sigAutoFocusRunning.connect(self.setAutoFocusIsRunning)

        # select detectors
        allDetectorNames = self._master.detectorsManager.getAllDeviceNames()
        self.detector = self._master.detectorsManager[allDetectorNames[0]]
        self.isRGB = self.detector._camera.isRGB
        self.detectorPixelSize = self.detector.pixelSizeUm
        
        # select lasers
        allIlluNames = self._master.lasersManager.getAllDeviceNames()+ self._master.LEDMatrixsManager.getAllDeviceNames()
        for iDevice in allIlluNames:
            try:
                # laser maanger
                self.availableIlliminations.append(self._master.lasersManager[iDevice])
            except:
                # lexmatrix manager
                self.availableIlliminations.append(self._master.LEDMatrixsManager[iDevice])
              
        # select stage
        try:
            self.positioner = self._master.positionersManager[self._master.positionersManager.getAllDeviceNames()[0]]
        except:
            self.positioner = None

        self.isMCTrunning = False

        # Connect MCTWidget signals
        if not IS_HEADLESS:
            self._widget.mctStartButton.clicked.connect(self.startMCT)
            self._widget.mctStopButton.clicked.connect(self.stopMCT)
            self._widget.mctShowLastButton.clicked.connect(self.showLast)

            self._widget.sigSliderIllu1ValueChanged.connect(self.valueIllu1Changed)
            self._widget.sigSliderIllu2ValueChanged.connect(self.valueIllu2Changed)
            self._widget.sigSliderIllu3ValueChanged.connect(self.valueIllu3Changed)
            self._widget.mctShowLastButton.setEnabled(False)

            # setup gui limits for sliders
            if len(self.availableIlliminations) > 0:
                self._widget.sliderIllu1.setMaximum(self.availableIlliminations[0].valueRangeMax)
                self._widget.sliderIllu1.setMinimum(self.availableIlliminations[0].valueRangeMin)           
            if len(self.availableIlliminations) > 1:
                self._widget.sliderIllu2.setMaximum(self.availableIlliminations[1].valueRangeMax)
                self._widget.sliderIllu2.setMinimum(self.availableIlliminations[1].valueRangeMin)
            if len(self.availableIlliminations) > 2:
                self._widget.sliderIllu3.setMaximum(self.availableIlliminations[2].valueRangeMax)
                self._widget.sliderIllu3.setMinimum(self.availableIlliminations[2].valueRangeMin)


    def startMCT(self):
        # initilaze setup
        # this is not a thread!
        # this is called from the GUI


        # start the timelapse
        if not self.isMCTrunning and len(self.activeIlluminations)>0:
            self.nImagesTaken = 0
            self.switchOffIllumination()
            
            # GUI updates
            if not IS_HEADLESS:
                self._widget.mctStartButton.setEnabled(False)
                self._widget.setMessageGUI("Starting timelapse...")
            

                # get parameters from GUI
                self.zStackMin, self.zStackMax, self.zStackStep, self.zStackEnabled = self._widget.getZStackValues()
                self.xScanMin, self.xScanMax, self.xScanStep, self.yScanMin, self.yScanMax, self.yScanStep, self.xyScanEnabled = self._widget.getXYScanValues()
                self.timePeriod, self.nImagesToCapture = self._widget.getTimelapseValues()
                self.MCTFilename = self._widget.getFilename()
                self.MCTDate = datetime.now().strftime("%Y_%m_%d-%I-%M-%S_%p")

                # reserve space for the stack
                self._widget.mctShowLastButton.setEnabled(False)

            # start the timelapse - otherwise we have to wait for the first run after timePeriod to take place..
            self.startTimelapseImaging(self.timePeriod, self.nImagesToCapture, 
                               self.MCTFilename, self.MCTDate,
                               self.zStackEnabled, self.zStackMin, self.zStackMax, self.zStackStep,
                               self.xyScanEnabled, self.xScanMin, self.xScanMax, self.xScanStep, self.yScanMin, self.yScanMax, self.yScanStep)

        else:
            self.isMCTrunning = False
            self._widget.mctStartButton.setEnabled(True)


    def stopMCT(self):
        self.isMCTrunning = False

        # go back to initial position
        try:
            if self.xyScanEnabled and self.positioner is not None:
                self.positioner.move(value=(self.initialPosition[0], self.initialPosition[1]), axis="XY", is_absolute=True, is_blocking=True)
        except:
            pass

        # delete any existing timer
        try:
            del self.timer
        except:
            pass

        # delete any existing thread
        try:
            del self.MCTThread
        except:
            pass

        if not IS_HEADLESS: 
            self._widget.setMessageGUI("Stopping timelapse...")
            self._widget.mctStartButton.setEnabled(True)
            self._widget.setMessageGUI("Done wit timelapse...")
        

    def showLast(self, isCleanStack=False):
        #  isCleanStack=False => subtract backgroudn or not
        if hasattr(self, "LastStackIllu1ArrayLast"):
            try:
                #subtract background and normalize stack
                if isCleanStack: LastStackIllu1ArrayLast = self.cleanStack(self.LastStackIllu1ArrayLast)
                else: LastStackIllu1ArrayLast = self.LastStackIllu1ArrayLast
                self._widget.setImage(LastStackIllu1ArrayLast, colormap="green", name="GFP",pixelsize=self.detectorPixelSize)
            except  Exception as e:
                self._logger.error(e)

        if hasattr(self, "LastStackIllu2ArrayLast"):
            try:
                if isCleanStack: LastStackIllu2ArrayLast = self.cleanStack(self.LastStackIllu2ArrayLast)
                else: LastStackIllu2ArrayLast = self.LastStackIllu2ArrayLast
                self._widget.setImage(LastStackIllu2ArrayLast, colormap="red", name="SiR",pixelsize=self.detectorPixelSize)
            except Exception as e:
                self._logger.error(e)

        if hasattr(self, "LastStackLEDArrayLast"):
            try:
                if isCleanStack: LastStackLEDArrayLast = self.cleanStack(self.LastStackLEDArrayLast)
                else: LastStackLEDArrayLast = self.LastStackLEDArrayLast
                self._widget.setImage(LastStackLEDArrayLast, colormap="gray", name="Brightfield",pixelsize=self.detectorPixelSize)
            except  Exception as e:
                self._logger.error(e)

    def cleanStack(self, input):
        import NanoImagingPack as nip
        mBackground = nip.gaussf(np.mean(input,0),10)
        moutput = input/mBackground
        mFluctuations = np.mean(moutput, (1,2))
        moutput /= np.expand_dims(np.expand_dims(mFluctuations,-1),-1)
        return np.uint8(moutput)

    def displayStack(self, im):
        """ Displays the image in the view. """
        self._widget.setImage(im)

    @APIExport(runOnUIThread=True)
    def startTimelapseImaging(self, tperiod:int, nImagesToCapture:int, 
                      MCTFilename:str, MCTDate:str, 
                      zStackEnabled:bool, zStackMin:int, zStackMax:int, zStackStep:int, 
                      xyScanEnabled:bool, xScanMin:int, xScanMax:int, xScanStep:int, yScanMin:int, yScanMax:int, yScanStep:int, 
                      IlluValue1:int =-1, IlluValue2:int =-1, IlluValue3:int =-1):
        # this is called periodically by the timer
        if not self.isMCTrunning:
            try:
                # make sure there is no exisiting thrad
                del self.MCTThread
            except:
                pass

            # retreive from REST API
            if IlluValue1>=0: self.Illu1Value = IlluValue1
            if IlluValue2>=0: self.Illu2Value = IlluValue2
            if IlluValue3>=0: self.Illu3Value = IlluValue3
        
            # get active illuminations 
            self.activeIlluminations = []
            if self.Illu1Value>0: self.activeIlluminations.append(self.availableIlliminations[0])
            if self.Illu2Value>0 and len(self.availableIlliminations)>1: self.activeIlluminations.append(self.availableIlliminations[1])
            if self.Illu3Value>0 and len(self.availableIlliminations)>2: self.activeIlluminations.append(self.availableIlliminations[2])
                        
            
            # this should decouple the hardware-related actions from the GUI
            self.isMCTrunning = True
            self.MCTThread = threading.Thread(target=self.startTimelapseImagingThread, args=(tperiod, nImagesToCapture, 
                                                                                     MCTFilename, MCTDate, 
                                                                                     zStackEnabled, zStackMin, zStackMax, zStackStep, 
                                                                                    xyScanEnabled, xScanMin, xScanMax, xScanStep, 
                                                                                    yScanMin, yScanMax, yScanStep), daemon=True)

            self.MCTThread.start()

    @APIExport(runOnUIThread=True)
    def stopTimelapseImaging(self):
        self.stopMCT()
        
    def doAutofocus(self, params, timeout=10):
        self._logger.info("Autofocusing...")
        self._widget.setMessageGUI("Autofocusing...")
        self._commChannel.sigAutoFocus.emit(int(params["valueRange"]), int(params["valueSteps"]))
        self.isAutofocusRunning = True

        try:
            while self.isAutofocusRunning:
                time.sleep(0.1)
                t0 = time.time()
                if not self.isAutofocusRunning or time.time()-t0>timeout:
                    self._logger.info("Autofocusing done.")
                    return
        except Exception as e:
            self._logger.error(e)


    def startTimelapseImagingThread(self, tperiod, nImagesToCapture, 
                                    MCTFilename, MCTDate, 
                                    zStackEnabled, zStackMin, zStackMax, zStackStep, 
                                    xyScanEnabled, xScanMin, xScanMax, xScanStep, 
                                    yScanMin, yScanMax, yScanStep):
        # this wil run in the background
        self.timeLast = 0
        if zStackEnabled:
            nZStack = int(np.ceil((zStackMax-zStackMin)/zStackStep))
        else:
            nZStack = 1
        # get current position
        if self.positioner is not None:
            currentPositions = self.positioner.getPosition()
            self.initialPosition = (currentPositions["X"], currentPositions["Y"])
            self.initialPositionZ = currentPositions["Z"]
        else:
            self.initialPosition = (0,0)
            self.initialPositionZ = 0
        
        # HDF5 file setup: prepare data storage 
        fileExtension = "h5"
        fileName = self.getSaveFilePath(date=MCTDate,
                                filename=MCTFilename,
                                extension=fileExtension)
        self.detectorWidth, self.detectorHeight = self.detector._camera.SensorWidth, self.detector._camera.SensorHeight
        if self.isRGB:
            init_dims = (1, len(self.activeIlluminations), nZStack, self.detectorWidth, self.detectorHeight, 3) # time, channels, z, y, x, RGB
            max_dims = (None, 3, nZStack, None, None, 3)  # Allow unlimited time points and z slices
        else:
            init_dims = (1, len(self.activeIlluminations), nZStack, self.detectorWidth, self.detectorHeight) # time, channels, z, y, x
            max_dims = (None, 3, nZStack, None, None)  # Allow unlimited time points and z slices
        
        self.h5File = HDF5File(filename=fileName, init_dims=init_dims, max_dims=max_dims, isRGB=self.isRGB)

        # run as long as the MCT is active
        while(self.isMCTrunning):
            # stop measurement once done
            if self.nImagesTaken >= nImagesToCapture:
                self.isMCTrunning = False
                self._logger.debug("Done with timelapse")
                self._widget.mctStartButton.setEnabled(True)
                break

            # initialize a run
            if time.time() - self.timeLast >= (tperiod):

                # run an event
                self.timeLast = time.time() # makes sure that the period is measured from launch to launch
                
                # reserve and free space for displayed stacks
                self.LastStackIllu1 = []
                self.LastStackIllu2 = []
                self.LastStackLED = []

                try:
                    '''
                    AUTOFOCUS
                    '''
                    self.performAutofocus()

                    '''
                    ACQUIRE CHANNELS, Z-STACKS, XY-SCANS
                    '''
                    self.acquireCZXYScan()

                    '''
                    UPDATE GUI
                    '''
                    self.updateGUI()
                    
                    #increase iterator
                    self.nImagesTaken += 1

                except Exception as e:
                    self._logger.error("Thread closes with Error: "+str(e))
                    self.isMCTrunning = False
                    self._logger.debug("Done with timelapse")
                    if not IS_HEADLESS: self._widget.mctStartButton.setEnabled(True)
                    return 

            # pause to not overwhelm the CPU
            time.sleep(0.1)


    def updateGUI(self):
        # update the text in the GUI
        self._widget.setMessageGUI(self.nImagesTaken)

        # sneak images into arrays for displaying stack
        if self.zStackEnabled and not self.xyScanEnabled:
            self.LastStackIllu1ArrayLast = np.array(self.LastStackIllu1)
            self.LastStackIllu2ArrayLast = np.array(self.LastStackIllu2)
            self.LastStackLEDArrayLast = np.array(self.LastStackLED)
            self._widget.mctShowLastButton.setEnabled(True)

    def performAutofocus(self):
        if not IS_HEADLESS: autofocusParams = self._widget.getAutofocusValues()
        else: return
        if self.positioner is not None and self._widget.isAutofocus() and np.mod(self.nImagesTaken, int(autofocusParams['valuePeriod'])) == 0:
            self._widget.setMessageGUI("Autofocusing...")
            # turn on illuimination
            self.activeIlluminations[0].setValue(autofocusParams["valueRange"])
            self.activeIlluminations[0].setEnabled(True)
            time.sleep(self.tWait)
            self.doAutofocus(autofocusParams)
            self.switchOffIllumination()
            
    def acquireCZXYScan(self):
        # precompute steps for xy scan
        # snake scan
        if self.xyScanEnabled:
            xyScanStepsAbsolute = []
            xyScanIndices = []
            # we snake over y
            fwdpath = np.arange(self.yScanMin, self.yScanMax, self.yScanStep)
            bwdpath = np.flip(fwdpath)
            # we increase linearly over x
            for indexX, ix in enumerate(np.arange(self.xScanMin, self.xScanMax, self.xScanStep)):
                if indexX%2==0:
                    for indexY, iy in enumerate(fwdpath):
                        xyScanStepsAbsolute.append([ix, iy])
                else:
                    for indexY, iy in enumerate(bwdpath):
                        xyScanStepsAbsolute.append([ix, iy])

            # reserve space for tiled image
            downScaleFactor = 4
            nTilesX = int(np.ceil((self.xScanMax-self.xScanMin)/self.xScanStep))
            nTilesY = int(np.ceil((self.yScanMax-self.yScanMin)/self.yScanStep))
            imageDimensions = self.detector.getLatestFrame().shape # self.detector._camera.CameraWidth TODO not good!
            imageDimensionsDownscaled = (imageDimensions[1]//downScaleFactor, imageDimensions[0]//downScaleFactor) # Y/X
            tiledImageDimensions = (nTilesX*imageDimensions[1]//downScaleFactor, nTilesY*imageDimensions[0]//downScaleFactor)
            self.tiledImage = np.zeros(tiledImageDimensions)

        else:
            xyScanStepsAbsolute = [[0,0]]
            self.xScanMin = 0
            self.xScanMax = 0
            self.yScanMin = 0
            self.yScanMax = 0


        # precompute steps for z scan
        if self.zStackEnabled:
            zStepsAbsolute =  np.arange(self.zStackMin, self.zStackMax, self.zStackStep) + self.initialPositionZ
        else:
            zStepsAbsolute = [self.initialPositionZ]


        # in case something is not connected we want to reconnect!
        # TODO: This should go into some function outside the MCT!!!
        #if not ("IDENTIFIER_NAME" in self._master.UC2ConfigManager.ESP32.state.get_state() and self._master.UC2ConfigManager.ESP32.state.get_state()["IDENTIFIER_NAME"] == "uc2-esp"):
        #    mThread = threading.Thread(target=self._master.UC2ConfigManager.initSerial)
        #    mThread.start()
        #    mThread.join()

        # initialize xyz coordinates
        if self.xyScanEnabled and self.positioner is not None:
            self.positioner.move(value=(self.xScanMin+self.initialPosition[0],self.yScanMin+self.initialPosition[1]), axis="XY", is_absolute=True, is_blocking=True)

        # initialize iterator
        
        # iterate over all xy coordinates iteratively

        ''' 
        XY Scan
        '''
        for ipos, iXYPos in enumerate(xyScanStepsAbsolute):
            if not self.isMCTrunning:
                break
            # move to xy position is necessary
            if self.xyScanEnabled and self.positioner is not None:
                self.positioner.move(value=(iXYPos[0]+self.initialPosition[0],iXYPos[1]+self.initialPosition[1]), axis="XY", is_absolute=True, is_blocking=True)

            ''' 
            Z-stack 
            '''
            allZStackFrames = []
            for iZ in zStepsAbsolute:
                # move to each position
                if self.zStackEnabled and self.positioner is not None:
                    self.positioner.move(value=iZ, axis="Z", is_absolute=True, is_blocking=True)
                    time.sleep(self.tWait) # unshake

                '''
                Illumination
                '''
                # capture image for every illumination
                allChannelFrames = []
                allPositions = []
                for illuIndex, mIllumination in enumerate(self.activeIlluminations):
                    if mIllumination.name==self.availableIlliminations[0].name:
                        illuValue = self.Illu1Value
                    elif mIllumination.name==self.availableIlliminations[1].name:
                        illuValue = self.Illu2Value
                    elif mIllumination.name==self.availableIlliminations[2].name:
                        illuValue = self.Illu3Value
                    
                    # change illumination
                    mIllumination.setValue(illuValue)
                    mIllumination.setEnabled(True)
<<<<<<< HEAD
                    time.sleep(self.tWait)
                    # Todo: Need to ensure thatwe have the right pattern displayed and the buffer is free - this heavily depends on the exposure time..
                    mFrame = None
                    lastFrameNumber = -1
                    timeoutFrameRequest = .3 # seconds # TODO: Make dependent on exposure time
                    cTime = time.time()
                
                    while(1):
                        # something went wrong while capturing the frame
                        if time.time()-cTime> timeoutFrameRequest:
                            break
                        mFrame, currentFrameNumber = self.detector.getLatestFrame(returnFrameNumber=True)
                        if currentFrameNumber <= lastFrameNumber:
                            time.sleep(0.01)
                            continue  
                        print(f"Frame number used for stack: {currentFrameNumber}") 
                        lastFrameNumber = currentFrameNumber
                        break
                                    
                    allChannelFrames.append(mFrame.copy())
=======
>>>>>>> 8c36002a
                    
                    # always mmake sure we get a frame that is not the same as the one with illumination off eventually
                    timeoutFrameRequest = 1 # seconds # TODO: Make dependent on exposure time
                    cTime = time.time()
                    frameSync=3
                    lastFrameNumber=-1
                    while(1):
                        # get frame and frame number to get one that is newer than the one with illumination off eventually
                        mFrame, currentFrameNumber = self.detector.getLatestFrame(returnFrameNumber=True)
                        if lastFrameNumber==-1:
                            # first round
                            lastFrameNumber = currentFrameNumber
                        if time.time()-cTime> timeoutFrameRequest:
                            # in case exposure time is too long we need break at one point 
                            break
                        if currentFrameNumber <= lastFrameNumber+frameSync:
                            time.sleep(0.01) # off-load CPU
                        else:
                            break
                    # store frames
                    allChannelFrames.append(mFrame)
                    mIllumination.setEnabled(False)
                
                    # store positions
                    mPositions = self.positioner.getPosition()
                    allPositions.append((mPositions["X"], mPositions["Y"], mPositions["Z"]))
                    '''
                    elif mIllumination=="LEDMatrix":
                        self.illu.setAll(1, (self.Illu3Value,self.Illu3Value,self.Illu3Value))
                        time.sleep(self.tWait)
                        lastFrame = self.detector.getLatestFrame()
                        self.LastStackLED.append(lastFrame.copy())
                    '''
                allZStackFrames.append(allChannelFrames)
                
            
                # ensure all illus are off
                self.switchOffIllumination()
            
            # save to HDF5
            if self.isRGB:
                framesToSave = np.transpose(np.array(allZStackFrames), (1,0,3,2,4)) # time, # todo check order!!
            else:
                framesToSave = np.transpose(np.array(allZStackFrames), (1,0,2,3)) # time, 
            self.h5File.append_data(self.nImagesTaken, framesToSave, np.array(allPositions))
            del framesToSave
                

            # reduce backlash => increase chance to endup at the same position
            if self.zStackEnabled and self.positioner is not None:
                self.positioner.move(value=(self.initialPositionZ), axis="Z", is_absolute=True, is_blocking=True)

            if self.xyScanEnabled:
                # lets try to visualize each slice in napari
                # def setImage(self, im, colormap="gray", name="", pixelsize=(1,1,1)):
                # construct the tiled image
                iX = int(np.floor((iXYPos[0]-self.xScanMin) // self.xScanStep))
                iY = int(np.floor((iXYPos[1]-self.yScanMin) // self.yScanStep))
                # handle rgb => turn to mono for now
                ''' FIXME: This is currently not working
                if len(lastFrame.shape)>2:
                    lastFrame = np.uint16(np.mean(lastFrame, 0))
                # add tile to large canvas
                lastFrameScaled = cv2.resize(lastFrame, None, fx = 1/downScaleFactor, fy = 1/downScaleFactor, interpolation = cv2.INTER_NEAREST)
                try:
                    self.tiledImage[int(iY*imageDimensionsDownscaled[1]):int(iY*imageDimensionsDownscaled[1]+imageDimensionsDownscaled[1]),
                        int(iX*imageDimensionsDownscaled[0]):int(iX*imageDimensionsDownscaled[0]+imageDimensionsDownscaled[0])] = lastFrameScaled
                except Exception as e:
                    self._logger.error(e)
                    self._logger.error("Failed to parse a frame into the tiledImage array")
                '''
                self.sigImageReceived.emit() # => displays image


        # initialize xy coordinates
        if self.xyScanEnabled and self.positioner is not None:
            self.positioner.move(value=(self.initialPosition[0], self.initialPosition[1]), axis="XY", is_absolute=True, is_blocking=True)
        if self.zStackEnabled and self.positioner is not None:
            self.positioner.move(value=(self.initialPositionZ), axis="Z", is_absolute=True, is_blocking=True)


        # disable motors to prevent overheating
        if self.positioner is not None:
            self.positioner.enalbeMotors(enable=self.positioner.is_enabled)

    def switchOffIllumination(self):
        # switch off all illu sources
        for mIllu in self.activeIlluminations:
            mIllu.setEnabled(False)
            mIllu.setValue(0)
            time.sleep(0.1)
            
    def changeValueIlluSlider(self, currIllu, value):
        allIllus = np.arange(len(self.availableIlliminations))
        # turn on current illumination
        if not self.availableIlliminations[currIllu].enabled: self.availableIlliminations[currIllu].setEnabled(1)
        self.availableIlliminations[currIllu].setValue(value)

        # switch off other illus
        for illuIndex in allIllus:
            if illuIndex != currIllu and self.availableIlliminations[illuIndex].power>0:
                self.availableIlliminations[illuIndex].setValue(0)
                self.availableIlliminations[illuIndex].setEnabled(0)
            
    def valueIllu1Changed(self, value):
        # turn on current illumination based on slider value
        currIllu = 0
        self.Illu1Value = value
        self._widget.mctLabelIllu1.setText('Intensity (Laser 1):'+str(value))
        self.changeValueIlluSlider(currIllu, value)        
        
    def valueIllu2Changed(self, value):
        currIllu = 1
        self.Illu2Value = value
        self._widget.mctLabelIllu2.setText('Intensity (Laser 2):'+str(value))
        self.changeValueIlluSlider(currIllu, value)

    def valueIllu3Changed(self, value):
        currIllu = 2
        self.Illu3Value = value
        self._widget.mctLabelIllu3.setText('Intensity (Laser 3):'+str(value))
        self.changeValueIlluSlider(currIllu, value)

    def __del__(self):
        pass

    def getSaveFilePath(self, date, filename, extension):
        mFilename =  f"{date}_{filename}.{extension}"
        dirPath  = os.path.join(dirtools.UserFileDirs.Root, 'recordings', date)

        newPath = os.path.join(dirPath,mFilename)

        if not os.path.exists(dirPath):
            os.makedirs(dirPath)

        return newPath

    def setAutoFocusIsRunning(self, isRunning: bool):
        # this is set by the AutofocusController once the AF is finished/initiated
        self.isAutofocusRunning = isRunning

    def displayImage(self):
        # a bit weird, but we cannot update outside the main thread
        name = "tilescanning"
        self._widget.setImage(np.uint16(self.tiledImage), colormap="gray", name=name, pixelsize=(1,1), translation=(0,0))


    # helper functions
    def downscale_image(self, image, factor):
        # Downscale the image
        downscaled_image = transform.downscale_local_mean(image, (factor, factor))
        return downscaled_image

    def crop_center(self, image, size):
        # Get the dimensions of the image
        height, width = image.shape[:2]

        # Calculate the coordinates for cropping
        start_x = max(0, int((width - size) / 2))
        start_y = max(0, int((height - size) / 2))
        end_x = min(width, start_x + size)
        end_y = min(height, start_y + size)

        # Crop the image
        cropped_image = image[start_y:end_y, start_x:end_x]

        return cropped_image


class HDF5File(object):
    def __init__(self, filename, init_dims, max_dims=None, isRGB=False):
        self.filename = filename
        self.init_dims = init_dims # time, channels, z, y, x
        self.max_dims = max_dims # time, channels, z, y, x
        self.isRGB=isRGB
        self.create_dataset()

    def create_dataset(self):
        with h5py.File(self.filename, 'w') as file:
            # Create a resizable dataset for the image data
            dset = file.create_dataset('ImageData', shape=self.init_dims, maxshape=self.max_dims, dtype='uint16', compression="gzip")
            
            # Initialize a group for storing metadata
            meta_group = file.create_group('Metadata')

    def append_data(self, timepoint, frame_data, xyz_coordinates):
        with h5py.File(self.filename, 'a') as file:
            dset = file['ImageData']
            meta_group = file['Metadata']
            
            # Resize the dataset to accommodate the new timepoint
            current_size = dset.shape[0]
            dset.resize(current_size + 1, axis=0)
            
            # Add the new frame data
            try:
                if self.isRGB:
                    dset[current_size, :, :, :, :, :] = np.uint16(frame_data)
                else:
                    dset[current_size, :, :, :, :] = np.uint16(frame_data)
            except:
                # in case X/Y are swapped 
                if self.isRGB:
                    dset[current_size, :, :, :, :, :] = np.transpose(np.uint16(frame_data), (0,1,2,4,3))
                else:
                    dset[current_size, :, :, :, :] = np.transpose(np.uint16(frame_data), (0,1,3,2))
                            
            # Add metadata for the new frame
            for channel, xyz in enumerate(xyz_coordinates):
                meta_group.create_dataset(f'Time_{timepoint}_Channel_{channel}', data=np.float32(xyz))



'''
Crosscolleration based drift correction
                    if False and not self.xyScanEnabled:
                        # treat images
                        imageStack = self.LastStackIllu2 # FIXME: Hardcoded
                        imageStack = self.LastStackLED # FIXME: Hardcoded

                        driftCorrectionDownScaleFactor = 5
                        driftCorrectionCropSize = 800
                        iShift = [0,0]
                        imageList = []

                        # convert to list if necessary
                        if type(imageStack)!=list or len(imageStack)<2:
                            imageStack = list(imageStack)

                        # image processing
                        for iImage in imageStack:
                            if len(iImage.shape)>2:
                                # if RGB => make mono
                                iImage = np.mean(iImage, -1)
                            image = self.crop_center(iImage, driftCorrectionCropSize)
                            image = self.downscale_image(image, driftCorrectionDownScaleFactor)
                            imageList.append(image)

                        # remove background
                        imageList = np.array(imageList)
                        if len(imageList.shape)<3:
                            imageList = np.expand_dims(imageList,0)
                        imageList = imageList/ndi.filters.gaussian_filter(np.mean(imageList,0), 10)

                        # Find max focus
                        bestFocus = 0
                        bestFocusIndex = 0
                        for index, image in enumerate(imageList):
                            # remove high frequencies
                            imagearraygf = ndi.filters.gaussian_filter(image, 3)

                            # compute focus metric
                            focusValue = np.mean(ndi.filters.laplace(imagearraygf))
                            if focusValue > bestFocus:
                                bestFocus = focusValue
                                bestFocusIndex = index

                        # Align the images
                        image2 = np.std(imageList, (0))

                        #image2 = scipy.ndimage.gaussian_filter(image2, sigma=10)
                        if self.nImagesTaken > 0:
                            shift, error, diffphase = phase_cross_correlation(image1, image2)
                            iShift += (shift)

                            # Shift image2 to align with image1
                            image = imageList[bestFocusIndex]
                            #aligned_image = np.roll(image, int(iShift[1]), axis=1)
                            #aligned_image = np.roll(aligned_image,int(iShift[0]), axis=0)
                            self.positioner.move(value=(self.initialPosition[0]+shift[1], self.initialPosition[1]+shift[0]), axis="XY", is_absolute=True, is_blocking=True)

                        image1 = image2.copy()

                    #save values
                    #make sure not to have too large travelrange after last (e.g. initial position + 2*shift))
'''
# Copyright (C) 2020-2023 ImSwitch developers
# This file is part of ImSwitch.
#
# ImSwitch is free software: you can redistribute it and/or modify
# it under the terms of the GNU General Public License as published by
# the Free Software Foundation, either version 3 of the License, or
# (at your option) any later version.
#
# ImSwitch is distributed in the hope that it will be useful,
# but WITHOUT ANY WARRANTY; without even the implied warranty of
# MERCHANTABILITY or FITNESS FOR A PARTICULAR PURPOSE.  See the
# GNU General Public License for more details.
#
# You should have received a copy of the GNU General Public License
# along with this program.  If not, see <https://www.gnu.org/licenses/>.<|MERGE_RESOLUTION|>--- conflicted
+++ resolved
@@ -479,29 +479,6 @@
                     # change illumination
                     mIllumination.setValue(illuValue)
                     mIllumination.setEnabled(True)
-<<<<<<< HEAD
-                    time.sleep(self.tWait)
-                    # Todo: Need to ensure thatwe have the right pattern displayed and the buffer is free - this heavily depends on the exposure time..
-                    mFrame = None
-                    lastFrameNumber = -1
-                    timeoutFrameRequest = .3 # seconds # TODO: Make dependent on exposure time
-                    cTime = time.time()
-                
-                    while(1):
-                        # something went wrong while capturing the frame
-                        if time.time()-cTime> timeoutFrameRequest:
-                            break
-                        mFrame, currentFrameNumber = self.detector.getLatestFrame(returnFrameNumber=True)
-                        if currentFrameNumber <= lastFrameNumber:
-                            time.sleep(0.01)
-                            continue  
-                        print(f"Frame number used for stack: {currentFrameNumber}") 
-                        lastFrameNumber = currentFrameNumber
-                        break
-                                    
-                    allChannelFrames.append(mFrame.copy())
-=======
->>>>>>> 8c36002a
                     
                     # always mmake sure we get a frame that is not the same as the one with illumination off eventually
                     timeoutFrameRequest = 1 # seconds # TODO: Make dependent on exposure time
