--- conflicted
+++ resolved
@@ -286,9 +286,7 @@
         self._logger.debug('Restarting CAN device.')
         self._master.UC2ConfigManager.restartCANDevice(device_id)
 
-<<<<<<< HEAD
-
-=======
+
         
     ''' ESPTOOL related methods '''
     @APIExport(runOnUIThread=False)
@@ -360,8 +358,8 @@
         threading.Thread(target=self.reconnectThread, daemon=True).start()
         return {"status": "flashed", "file": filename, "address": address, "port": port}
     
->>>>>>> 0ea82f8a
-# Copyright (C) 2020-2024 ImSwitch developers
+
+# Copyright (C) Benedict Diederich
 # This file is part of ImSwitch.
 #
 # ImSwitch is free software: you can redistribute it and/or modify
