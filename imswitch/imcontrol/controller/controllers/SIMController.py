--- conflicted
+++ resolved
@@ -37,25 +37,25 @@
         isGPU = True
     except:
         print("GPU not available")
-        import numpy as cp 
+        import numpy as cp
         from mcsim.analysis import sim_reconstruction as sim
         isGPU = False
 else:
     isGPU = False
-    
+
 try:
     import NanoImagingPack as nip
     isNIP = True
 except:
     isNIP = False
-    
+
 
 
 try:
     from napari_sim_processor.processors.convSimProcessor import ConvSimProcessor
     from napari_sim_processor.processors.hexSimProcessor import HexSimProcessor
     isSIM = True
-    
+
 except:
     isSIM = False
 
@@ -84,9 +84,9 @@
 
         # Laser flag
         self.LaserWL = 0
- 
+
         self.simFrameVal = 0
-        self.nsimFrameSyncVal = 1 
+        self.nsimFrameSyncVal = 1
 
         # Choose which laser will be recorded
         self.is488 = True
@@ -106,19 +106,19 @@
             return
 
         # connect live update  https://github.com/napari/napari/issues/1110
-        self.sigImageReceived.connect(self.displayImage)      
-        
+        self.sigImageReceived.connect(self.displayImage)
+
         # select lasers
         allLaserNames = self._master.lasersManager.getAllDeviceNames()
         self.lasers = []
         for iDevice in allLaserNames:
             if iDevice.lower().find("laser")>=0 or iDevice.lower().find("led"):
                 self.lasers.append(self._master.lasersManager[iDevice])
-        
+
         # select detectors
         allDetectorNames = self._master.detectorsManager.getAllDeviceNames()
         self.detector = self._master.detectorsManager[allDetectorNames[0]]
-        
+
         if self.detector.model == "CameraPCO":
             # here we can use the buffer mode
             self.isPCO = True
@@ -128,7 +128,7 @@
 
         # select positioner
         self.positioner = self._master.positionersManager['ESP32Stage']
-        
+
         # setup the SIM processors
         sim_parameters = SIMParameters()
         self.SimProcessorLaser1 = SIMProcessor(self, sim_parameters, wavelength=sim_parameters.wavelength_1)
@@ -136,14 +136,14 @@
 
         # Connect CommunicationChannel signals
         self.sigSIMProcessorImageComputed.connect(self.displayImage)
-        
+
         self.initFastAPISIM(self._master.simManager.fastAPISIMParams)
-        
+
         if imswitch.IS_HEADLESS:
             return
         self._widget.start_button.clicked.connect(self.startSIM)
         self._widget.stop_button.clicked.connect(self.stopSIM)
-        
+
         #self._widget.is488LaserButton.clicked.connect(self.toggle488Laser)
         #self._widget.is635LaserButton.clicked.connect(self.toggle635Laser)
         self._widget.checkbox_record_raw.stateChanged.connect(self.toggleRecording)
@@ -161,24 +161,24 @@
         self.isRecording = not self.isRecording
         if not self.isRecording:
             self.isActive = False
-            
+
     def toggleRecordReconstruction(self):
         self.isReconstruction = not self.isReconstruction
         if not self.isReconstruction:
             self.isActive = False
-        
+
     def openFolder(self):
         """ Opens current folder in File Explorer. """
         folder = self._widget.getRecFolder()
         if not os.path.exists(folder):
             os.makedirs(folder)
         ostools.openFolderInOS(folder)
-    
-        
+
+
     def initFastAPISIM(self, params):
         self.fastAPISIMParams = params
         self.IS_FASTAPISIM = True
-        
+
         # Usage example
         host = self.fastAPISIMParams["host"]
         port = self.fastAPISIMParams["port"]
@@ -190,10 +190,10 @@
             host = "169.254.165.4"
         if port is None:
             port = 8000
-        
+
         self.SIMClient = SIMClient(URL=host, PORT=port)
         self.SIMClient.set_pause(tWaitSequence)
-                
+
 
     def initHamamatsuSLM(self):
         self.hamamatsuslm = nip.HAMAMATSU_SLM() # FIXME: Add parameters
@@ -221,7 +221,7 @@
             laserTag = 1
         else:
             laserTag = 0
-            self._logger.error("The laser wavelenth is not implemented")    
+            self._logger.error("The laser wavelenth is not implemented")
         self.simPatternByID(patternID,laserTag)
 
     def getpatternWavelength(self):
@@ -242,7 +242,7 @@
 
     def loadParams(self):
         pass
-    
+
     def stopSIM(self):
         self.active = False
         self.simThread.join()
@@ -256,7 +256,7 @@
     def startSIM(self):
         #  need to be in trigger mode
         # therefore, we need to stop the camera first and then set the trigger mode
-        
+
         if self.isPCO:
             # prepare camera for buffer mode
             self._commChannel.sigStopLiveAcquisition.emit(True)
@@ -264,7 +264,7 @@
             self.detector.setParameter("buffer_size",9)
             self.detector.flushBuffers()
         #self._commChannel.sigStartLiveAcquistion.emit(True)
-            
+
         # start the background thread
         self.active = True
         sim_parameters = self.getSIMParametersFromGUI()
@@ -272,18 +272,18 @@
         #sim_parameters["useGPU"] = self.getIsUseGPU()
         self.simThread = threading.Thread(target=self.performSIMExperimentThread, args=(sim_parameters,), daemon=True)
         self.simThread.start()
-    
+
     # for timelapse and zstack, check running is still needed also stop
-    
+
     def startTimelapse(self):
         self._commChannel.sigStopLiveAcquisition.emit(True)
         self.detector.setParameter("trigger_source","External start")
         self.detector.setParameter("buffer_size",9)
         self.detector.flushBuffers()
-        
+
         self.active = True
         sim_parameters = self.getSIMParametersFromGUI()
-        
+
         timePeriod = int(self._widget.period_textedit.text())
         Nframes = int(self._widget.frames_textedit.text())
         self.oldTime = time.time()-timePeriod # to start the timelapse immediately
@@ -308,7 +308,7 @@
         self.detector.setParameter("trigger_source","External start")
         self.detector.setParameter("buffer_size",9)
         self.detector.flushBuffers()
-        
+
         self.active = True
         sim_parameters = self.getSIMParametersFromGUI()
         zMin = float(self._widget.zmin_textedit.text())
@@ -320,7 +320,7 @@
         self.simThread = threading.Thread(target=self.performSIMZstackThread, args=(sim_parameters,zDis,zStep), daemon=True)
         self.simThread.start()
 
-    
+
     def toggle488Laser(self):
         self.is488 = not self.is488
         if self.is488:
@@ -334,7 +334,7 @@
             self._widget.is635LaserButton.setText("635 on")
         else:
             self._widget.is635LaserButton.setText("635 off")
-        
+
     def updateDisplayImage(self, image):
         image = np.fliplr(image.transpose())
         self._widget.img.setImage(image, autoLevels=True, autoDownsample=False)
@@ -354,41 +354,41 @@
 
     #@APIExport(runOnUIThread=True)
     def performSIMExperimentThread(self, sim_parameters):
-        """ 
-        Iterate over all SIM patterns, display them and acquire images 
-        """     
+        """
+        Iterate over all SIM patterns, display them and acquire images
+        """
         self.patternID = 0
         self.isReconstructing = False
         nColour = 2 #[488, 635]
         dic_wl = [488, 635]
 
-        # retreive Z-stack parameters 
+        # retreive Z-stack parameters
         zStackParameters = self._widget.getZStackParameters()
         zMin, zMax, zStep = zStackParameters[0], zStackParameters[1], zStackParameters[2] # if zStep < 0, it will not move in z
         tDebounce = 0.1 # debounce time between z-steps
-        
+
         # retreive timelapse parameters
         timelapsedParameters = self._widget.getTimelapseParameters()
         timePeriod, Nframes = timelapsedParameters[0], timelapsedParameters[1] # if NFrames < 0, it will run indefinitely
-        
+
         # get current z-position
         zPosInitially = self.positioner.getPosition()["Z"]
-        
+
         # run the experiment indefinitely
         while self.active:
-            
+
             # iterate over all z-positions
             if zStep > 0:
                 allZPositions = np.arange(zMin, zMax, zStep)
             else:
                 allZPositions = [0]
-              
+
             for iColour in range(nColour):
                 # toggle laser
                 if not self.active:
                     if len(allZPositions)!=1:
                         self.positioner.move(value=zPosInitially, axis="Z", is_absolute=True, is_blocking=True)
-                        time.sleep(tDebounce)                  
+                        time.sleep(tDebounce)
                     break
 
                 if iColour == 0 and self.is488 and self.lasers[iColour].power>0.0:
@@ -406,37 +406,37 @@
                     self.lasers[1].setEnabled(True)
                     self._logger.debug("Switching to pattern"+self.lasers[1].name)
                     processor = self.SimProcessorLaser2
-                    processor.setParameters(sim_parameters)                    
+                    processor.setParameters(sim_parameters)
                     self.LaserWL = processor.wavelength
                     # set the pattern-path for laser wl 1
                 else:
                     time.sleep(.1) # reduce CPU load
                     continue
-                
+
                 # select the pattern for the current colour
                 self.SIMClient.set_wavelength(dic_wl[iColour])
-                
+
                 for zPos in allZPositions:
                     # move to the next z-position
                     if len(allZPositions)!=1:
                         self.positioner.move(value=zPos+zPosInitially, axis="Z", is_absolute=True, is_blocking=True)
-                        time.sleep(tDebounce)                  
-                
+                        time.sleep(tDebounce)
+
                     if self.isPCO:
                         # display one round of SIM patterns for the right colour
                         self.SIMClient.start_viewer_single_loop(1)
-                        
+
                         # ensure lasers are off to avoid photo damage
                         self.lasers[0].setEnabled(False)
                         self.lasers[1].setEnabled(False)
-                        
-                        # download images from the camera    
+
+                        # download images from the camera
                         self.SIMStack = self.detector.getChunk(); self.detector.flushBuffers()
                         if self.SIMStack is None:
                             self._logger.error("No image received")
                             continue
-                    else: 
-                        # we need to capture images and display patterns one-by-one    
+                    else:
+                        # we need to capture images and display patterns one-by-one
                         self.SIMStack = []
                         try:
                             mExposureTime = self.detector.getParameter("exposure")/1000 # s^-1
@@ -445,23 +445,23 @@
                         for iPattern in range(9):
                             self.SIMClient.display_pattern(iPattern)
                             time.sleep(mExposureTime) # make sure we take the next newest frame to avoid motion blur from the pattern change
-                            
+
                             # Todo: Need to ensure that we have the right pattern displayed and the buffer is free - this heavily depends on the exposure time..
                             self.SIMStack = self.detector.getLatestFrame()
                         if self.SIMStack is None:
                             self._logger.error("No image received")
                             continue
-                            
+
                     self.sigImageReceived.emit(np.array(self.SIMStack),"SIMStack"+str(processor.wavelength))
                     processor.setSIMStack(self.SIMStack)
                     processor.getWF(self.SIMStack)
 
-                    # activate recording in processor 
+                    # activate recording in processor
                     processor.setRecordingMode(self.isRecording)
                     processor.setReconstructionMode(self.isReconstruction)
                     processor.setWavelength(self.LaserWL,sim_parameters)
 
-        
+
                     # store the raw SIM stack
                     if self.isRecording and self.lasers[iColour].power>0.0:
                         date = datetime.now().strftime("%Y_%m_%d-%I-%M-%S_%p")
@@ -470,28 +470,28 @@
                         threading.Thread(target=self.saveImageInBackground, args=(self.SIMStack, mFilenameStack,), daemon=True).start()
                     # self.detector.stopAcquisition()
                     # We will collect N*M images and process them with the SIM processor
-                    
+
                     # process the frames and display
                     processor.reconstructSIMStack()
-                        
+
                     # reset the per-colour stack to add new frames in the next imaging series
                     processor.clearStack()
-                
-                # move back to initial position 
+
+                # move back to initial position
                 if len(allZPositions)!=1:
                     self.positioner.move(value=zPosInitially, axis="Z", is_absolute=True, is_blocking=True)
-                    time.sleep(tDebounce)                  
-    
-            
+                    time.sleep(tDebounce)
+
+
             # wait for the next rund
             time.sleep(timePeriod)
-        
+
 
     def performSIMTimelapseThread(self, sim_parameters):
-        """ 
-        Do timelapse SIM 
+        """
+        Do timelapse SIM
         Q: should it have a separate thread?
-        """     
+        """
         self.isReconstructing = False
         nColour = 2 #[488, 635]
         dic_wl = [488, 635]
@@ -515,37 +515,37 @@
                 self.lasers[1].setEnabled(True)
                 self._logger.debug("Switching to pattern"+self.lasers[1].name)
                 processor = self.SimProcessorLaser2
-                processor.setParameters(sim_parameters)                    
+                processor.setParameters(sim_parameters)
                 self.LaserWL = processor.wavelength
                 # set the pattern-path for laser wl 1
             else:
                 continue
 
-            
+
             # select the pattern for the current colour
             self.SIMClient.set_wavelength(dic_wl[iColour])
-            
+
             # display one round of SIM patterns for the right colour
             self.SIMClient.start_viewer_single_loop(1)
-            
+
             # ensure lasers are off to avoid photo damage
             self.lasers[0].setEnabled(False)
             self.lasers[1].setEnabled(False)
-            
-            # download images from the camera    
+
+            # download images from the camera
             self.SIMStack = self.detector.getChunk(); self.detector.flushBuffers()
             if self.SIMStack is None:
                 self._logger.error("No image received")
                 continue
             self.sigImageReceived.emit(np.array(self.SIMStack),"SIMStack"+str(processor.wavelength))
             processor.setSIMStack(self.SIMStack)
-            
-
-            # activate recording in processor 
+
+
+            # activate recording in processor
             processor.setRecordingMode(self.isRecording)
             processor.setReconstructionMode(self.isReconstruction)
             processor.setWavelength(self.LaserWL,sim_parameters)
-            
+
             # store the raw SIM stack
             if self.isRecording and self.lasers[iColour].power>0.0:
                 uniqueID = np.random.randint(0,1000)
@@ -555,13 +555,13 @@
                 threading.Thread(target=self.saveImageInBackground, args=(self.SIMStack, mFilenameStack,), daemon=True).start()
             # self.detector.stopAcquisition()
             # We will collect N*M images and process them with the SIM processor
-            
+
             # process the frames and display
             #processor.reconstructSIMStack()
-                
+
             # reset the per-colour stack to add new frames in the next imaging series
             processor.clearStack()
-            
+
     def performSIMZstackThread(self,sim_parameters,zDis,zStep):
         mStep = 0
         acc = 0    #hardcoded acceleration
@@ -577,16 +577,15 @@
         self.detector.setParameter("trigger_source","Internal trigger")
         self.detector.setParameter("buffer_size",-1)
         self.detector.flushBuffers()
-        self._logger.debug("Zstack finished")        
-        
-        
+        self._logger.debug("Zstack finished")
+
+
     #@APIExport(runOnUIThread=True)
     def sim_getSnapAPI(self, mystack):
         mystack.append(self.detector.getLatestFrame())
         #print(np.shape(mystack))
-        
-<<<<<<< HEAD
-   
+
+
     def saveImageInBackground(self, image, filename = None):
         if filename is None:
             date = datetime.now().strftime("%Y_%m_%d-%I-%M-%S_%p")
@@ -598,21 +597,13 @@
             self._logger.debug("Saving file: "+self.filename)
         except  Exception as e:
             self._logger.error(e)
-        
-=======
-    #@APIExport(runOnUIThread=True)
-    def saveImageInBackground(self, image, filename):
-        filename = os.path.join('C:\\Users\\admin\\Desktop\\Timelapse\\',filename) #FIXME: Remove hardcoded path
-        tif.imsave(filename, image)
-        self._logger.debug("Saving file: "+filename)
-
->>>>>>> 2a8e45b1
+
     def getSIMParametersFromGUI(self):
         ''' retrieve parameters from the GUI '''
         sim_parameters = SIMParameters()
-        
-        
-        # parse textedit fields 
+
+
+        # parse textedit fields
         sim_parameters.pixelsize = np.float32(self._widget.pixelsize_textedit.text())
         sim_parameters.NA = np.float32(self._widget.NA_textedit.text())
         sim_parameters.n = np.float32(self._widget.n_textedit.text())
@@ -624,14 +615,14 @@
         sim_parameters.magnification = np.float32(self._widget.magnification_textedit.text())
         sim_parameters.path = self._widget.path_edit.text()
         return sim_parameters
-        
+
 
     def getReconstructionMethod(self):
         return self._widget.SIMReconstructorList.currentText()
 
     def getIsUseGPU(self):
         return self._widget.useGPUCheckbox.isChecked()
-    
+
 
 class SIMParameters(object):
     wavelength_1 = 0.52
@@ -644,7 +635,7 @@
     alpha = 0.5
     beta = 0.98#
     path = 'C:\\Users\\admin\\Desktop\\Timelapse\\'
-    
+
 '''#####################################
 # SIM PROCESSOR
 #####################################'''
@@ -680,7 +671,7 @@
         self.isRecording = False
         self.allPatterns = []
         self.isReconstructing = False
-        
+
         # initialize logger
         self._logger = initLogger(self, tryInheritParent=False)
 
@@ -702,7 +693,7 @@
         self.ky_input = np.zeros(self.k_shape, dtype=np.single)
         self.p_input = np.zeros(self.k_shape, dtype=np.single)
         self.ampl_input = np.zeros(self.k_shape, dtype=np.single)
-        
+
         # set up the GPU for mcSIM
         if isGPU:
             # GPU memory usage
@@ -738,7 +729,7 @@
         #self.use_gpu = False #sim_parameters["useGPU"]
         self.eta =  sim_parameters.eta
         self.magnification = sim_parameters.magnification
-        
+
     def setReconstructionMethod(self, method):
         self.reconstructionMethod = method
 
@@ -766,17 +757,17 @@
     def getWF(self, mStack):
         # display the BF image
         bfFrame = np.sum(np.array(mStack[-3:]), 0)
-        self.parent.sigSIMProcessorImageComputed.emit(bfFrame, "Widefield SUM") 
-       
+        self.parent.sigSIMProcessorImageComputed.emit(bfFrame, "Widefield SUM")
+
     def setSIMStack(self, stack):
         self.stack = stack
 
     def getSIMStack(self):
         return np.array(self.stack)
-        
+
     def clearStack(self):
         self.stack=[]
-        
+
     def get_current_stack_for_calibration(self,data):
         self._logger.error("get_current_stack_for_calibration not implemented yet")
         '''
@@ -830,7 +821,7 @@
             # this step is slow, can take ~1-2 minutes
             # ############################
             self._logger.debug("running initial reconstruction with full parameter estimation")
-            
+
             # first we need to reshape the stack to become 3x3xNxxNy
             imRawMCSIM = np.stack((imRaw[0:3,],imRaw[3:6,],imRaw[6:,]),0)
             imgset = sim.SimImageSet({"pixel_size": self.pixelsize ,
@@ -851,7 +842,7 @@
                                     background=100,
                                     gain=2,
                                     use_gpu=self.use_gpu)
-            
+
             # this included parameter estimation
             imgset.reconstruct()
             # extract estimated parameters
@@ -862,7 +853,7 @@
 
             # clear GPU memory
             imgset.delete()
-            
+
     def getIsCalibrated(self):
         return self.isCalibrated
 
@@ -871,7 +862,7 @@
         '''
         reconstruct the image stack asychronously
         '''
-        # TODO: Perhaps we should work with quees? 
+        # TODO: Perhaps we should work with quees?
         # reconstruct and save the stack in background to not block the main thread
         if not self.isReconstructing:  # not
             self.isReconstructing=True
@@ -881,20 +872,20 @@
 
     def setRecordingMode(self, isRecording):
         self.isRecording = isRecording
-        
+
     def setReconstructionMode(self, isReconstruction):
         self.isReconstruction = isReconstruction
-        
+
     def setDate(self, date):
         self.date = date
-        
+
     def setWavelength(self, wavelength, sim_parameters):
         self.LaserWL = wavelength
         if self.LaserWL == 488:
             self.h.wavelength = sim_parameters.wavelength_1
         elif self.LaserWL == 635:
             self.h.wavelength = sim_parameters.wavelength_2
-        
+
     def reconstructSIMStackBackground(self, mStack):
         '''
         reconstruct the image stack asychronously
@@ -902,7 +893,7 @@
         '''
         # compute image
         # initialize the model
-        
+
         self._logger.debug("Processing frames")
         if not self.getIsCalibrated():
             self.setReconstructor()
@@ -919,22 +910,22 @@
                     self._logger.debug("Saving file: "+self.filename)
                 except  Exception as e:
                     self._logger.error(e)
-            mFilenameRecon = f"{self.date}_SIM_Reconstruction_{self.LaserWL}nm.tif"                            
+            mFilenameRecon = f"{self.date}_SIM_Reconstruction_{self.LaserWL}nm.tif"
             threading.Thread(target=saveImageInBackground, args=(SIMReconstruction, mFilenameRecon,)).start()
-            
+
         self.parent.sigSIMProcessorImageComputed.emit(np.array(SIMReconstruction), "SIM Reconstruction")
         self.isReconstructing = False
 
-            
+
     def reconstruct(self, currentImage):
         '''
         reconstruction
         '''
         if self.reconstructionMethod == "napari":
-            # we use the napari reconstruction method   
-            self._logger.debug("reconstructing the stack with napari") 
+            # we use the napari reconstruction method
+            self._logger.debug("reconstructing the stack with napari")
             assert self.isCalibrated, 'SIM processor not calibrated, unable to perform SIM reconstruction'
-            
+
             dshape= np.shape(currentImage)
             phases_angles = self.phases_number*self.angles_number
             rdata = currentImage[:phases_angles, :, :].reshape(phases_angles, dshape[-2],dshape[-1])
@@ -944,7 +935,7 @@
                 imageSIM = self.h.reconstruct_rfftw(rdata)
 
             return imageSIM
-        
+
         elif self.reconstructionMethod == "mcSIM":
             """
             test running SIM reconstruction at full speed on GPU
@@ -956,7 +947,7 @@
             fname_data = os.path.join(root_dir, "synthetic_microtubules_512.tif")
             imgs = tifffile.imread(fname_data)
             '''
-            self._logger.debug("reconstructing the stack with mcsim") 
+            self._logger.debug("reconstructing the stack with mcsim")
 
             imgset_next = sim.SimImageSet({"pixel_size": self.dxy,
                                         "na": self.na,
@@ -1006,7 +997,7 @@
     # client.wait_for_viewer_completion()
     # client.set_pause(1.5)
     # client.stop_loop()
-    # client.set_wavelength(1)    
+    # client.set_wavelength(1)
     def __init__(self, URL, PORT):
         self.base_url = f"http://{URL}:{PORT}"
         self.commands = {
@@ -1023,13 +1014,13 @@
         self.laser_power = (400, 250)
 
     def get_request(self, url, timeout=0.3):
-        try: 
+        try:
             response = requests.get(url, timeout=timeout)
             return response.json()
         except Exception as e:
             print(e)
             return -1
-        
+
     def start_viewer(self):
         url = self.base_url + self.commands["start_viewer"]
         return self.get_request(url)
@@ -1053,13 +1044,13 @@
     def set_wavelength(self, wavelength):
         url = f"{self.base_url}{self.commands['pattern_wl']}{wavelength}"
         self.get_request(url)
-        
+
     def display_pattern(self, iPattern):
         url = f"{self.base_url}{self.commands['display_pattern']}{iPattern}"
         self.get_request(url)
 
 
-      
+
 
 # Copyright (C) 2020-2023 ImSwitch developers
 # This file is part of ImSwitch.
