from imswitch.imcontrol.view import guitools
from ..basecontrollers import LiveUpdatedController
from imswitch.imcommon.model import initLogger
import numpy as np
from imswitch.imcommon.model import initLogger

class ImageController(LiveUpdatedController):
    """ Linked to ImageWidget."""

    def __init__(self, *args, **kwargs):
        super().__init__(*args, **kwargs)

        self.__logger = initLogger(self, tryInheritParent=True)
        if not self._master.detectorsManager.hasDevices():
            return

        self._lastShape = self._master.detectorsManager.execOnCurrent(lambda c: c.shape)
        self._shouldResetView = False

        self._widget.setLiveViewLayers(
            self._master.detectorsManager.getAllDeviceNames(lambda c: c.forAcquisition)
        )

        # Connect CommunicationChannel signals
        self._commChannel.sigUpdateImage.connect(self.update)
        self._commChannel.sigAdjustFrame.connect(self.adjustFrame)
        self._commChannel.sigGridToggled.connect(self.gridToggle)
        self._commChannel.sigCrosshairToggled.connect(self.crosshairToggle)
        self._commChannel.sigAddItemToVb.connect(self.addItemToVb)
        self._commChannel.sigRemoveItemFromVb.connect(self.removeItemFromVb)
        self._commChannel.sigMemorySnapAvailable.connect(self.memorySnapAvailable)
<<<<<<< HEAD
        self._commChannel.sigSetExposure.connect(self.setExposure)
=======
        self._commChannel.sigSetExposure.connect(lambda t: self.setExposure(t))
>>>>>>> 5d2491f8

    def autoLevels(self, detectorNames=None, im=None):
        """ Set histogram levels automatically with current detector image."""
        if detectorNames is None:
            detectorNames = self._master.detectorsManager.getAllDeviceNames(
                lambda c: c.forAcquisition
            )

        for detectorName in detectorNames:
            if im is None:
                im = self._widget.getImage(detectorName)

            # self._widget.setImageDisplayLevels(detectorName, *guitools.bestLevels(im))
            self._widget.setImageDisplayLevels(detectorName, *guitools.minmaxLevels(im))

    def addItemToVb(self, item):
        """ Add item from communication channel to viewbox."""
        item.hide()
        self._widget.addItem(item)

    def removeItemFromVb(self, item):
        """ Remove item from communication channel to viewbox."""
        self._widget.removeItem(item)

    def update(self, detectorName, im, init, isCurrentDetector):
        """ Update new image in the viewbox. """
        if np.prod(im.shape)>1: # TODO: This seems weird!

            if not init:
                self.autoLevels([detectorName], im)

            self._widget.setImage(detectorName, im)

            if not init or self._shouldResetView:
                self.adjustFrame(instantResetView=True)

    def adjustFrame(self, shape=None, instantResetView=False):
        """ Adjusts the viewbox to a new width and height. """

        if shape is None:
            shape = self._lastShape

        self._widget.updateGrid(shape)
        if instantResetView:
            self._widget.resetView()
            self._shouldResetView = False
        else:
            self._shouldResetView = True

        self._lastShape = shape

    def getCenterViewbox(self):
        """ Returns center of viewbox to center a ROI. """
        return self._widget.getCenterViewbox()

    def gridToggle(self, enabled):
        """ Shows or hides grid. """
        self._widget.setGridVisible(enabled)

    def crosshairToggle(self, enabled):
        """ Shows or hides crosshair. """
        self._widget.setCrosshairVisible(enabled)

    def memorySnapAvailable(self, name, image, _, __):
        """ Adds captured image to widget. """
        self._widget.addStaticLayer(name, image)
        if self._shouldResetView:
            self.adjustFrame(image.shape, instantResetView=True)

    def setExposure(self, exp):
        detectorName = self._master.detectorsManager.getAllDeviceNames()[0]
<<<<<<< HEAD
        self.__logger.debug("Change exposure of {}, to {}", detectorName, str(exp))
=======
        self.__logger.debug(f"Change exposure of {detectorName}, to {str(exp)}")
>>>>>>> 5d2491f8
        #self._master.detectorsManager[detectorName].setParameter('Readout time', exp)

# Copyright (C) 2020-2021 ImSwitch developers
# This file is part of ImSwitch.
#
# ImSwitch is free software: you can redistribute it and/or modify
# it under the terms of the GNU General Public License as published by
# the Free Software Foundation, either version 3 of the License, or
# (at your option) any later version.
#
# ImSwitch is distributed in the hope that it will be useful,
# but WITHOUT ANY WARRANTY; without even the implied warranty of
# MERCHANTABILITY or FITNESS FOR A PARTICULAR PURPOSE.  See the
# GNU General Public License for more details.
#
# You should have received a copy of the GNU General Public License
# along with this program.  If not, see <https://www.gnu.org/licenses/>.<|MERGE_RESOLUTION|>--- conflicted
+++ resolved
@@ -2,7 +2,6 @@
 from ..basecontrollers import LiveUpdatedController
 from imswitch.imcommon.model import initLogger
 import numpy as np
-from imswitch.imcommon.model import initLogger
 
 class ImageController(LiveUpdatedController):
     """ Linked to ImageWidget."""
@@ -29,11 +28,7 @@
         self._commChannel.sigAddItemToVb.connect(self.addItemToVb)
         self._commChannel.sigRemoveItemFromVb.connect(self.removeItemFromVb)
         self._commChannel.sigMemorySnapAvailable.connect(self.memorySnapAvailable)
-<<<<<<< HEAD
-        self._commChannel.sigSetExposure.connect(self.setExposure)
-=======
         self._commChannel.sigSetExposure.connect(lambda t: self.setExposure(t))
->>>>>>> 5d2491f8
 
     def autoLevels(self, detectorNames=None, im=None):
         """ Set histogram levels automatically with current detector image."""
@@ -105,11 +100,7 @@
 
     def setExposure(self, exp):
         detectorName = self._master.detectorsManager.getAllDeviceNames()[0]
-<<<<<<< HEAD
-        self.__logger.debug("Change exposure of {}, to {}", detectorName, str(exp))
-=======
         self.__logger.debug(f"Change exposure of {detectorName}, to {str(exp)}")
->>>>>>> 5d2491f8
         #self._master.detectorsManager[detectorName].setParameter('Readout time', exp)
 
 # Copyright (C) 2020-2021 ImSwitch developers
