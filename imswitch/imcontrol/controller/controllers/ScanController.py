import configparser
import functools
import os
from ast import literal_eval
from traceback import print_exc

import numpy as np

from imswitch.imcommon.model import APIExport, dirtools
from imswitch.imcontrol.view import guitools
from ..basecontrollers import SuperScanController


class ScanController(SuperScanController):
    def __init__(self, *args, **kwargs):
        super().__init__(*args, **kwargs)

        self.settingAttr = False
        self.settingParameters = False

        self.positioners = {
            pName: pManager for pName, pManager in self._setupInfo.positioners.items()
            if pManager.forScanning
        }
        self.TTLDevices = self._setupInfo.getTTLDevices()

        self._widget.initControls(
            self.positioners.keys(),
            self.TTLDevices.keys(),
            self._master.scanManager.TTLTimeUnits
        )

        self.scanDir = os.path.join(dirtools.UserFileDirs.Root, 'imcontrol_scans')
        if not os.path.exists(self.scanDir):
            os.makedirs(self.scanDir)

        self._analogParameterDict = {}
        self._digitalParameterDict = {}

        self.getParameters()
        self.updatePixels()
        self.plotSignalGraph()
        self.updateScanStageAttrs()
        self.updateScanTTLAttrs()

        # Connect NidaqManager signals
        self._master.nidaqManager.sigScanDone.connect(self.scanDone)

        # Connect CommunicationChannel signals
        self._commChannel.sigPrepareScan.connect(lambda: self.setScanButton(True))
        self._commChannel.sharedAttrs.sigAttributeSet.connect(self.attrChanged)

        # Connect ScanWidget signals
        self._widget.sigSaveScanClicked.connect(self.saveScan)
        self._widget.sigLoadScanClicked.connect(self.loadScan)
        self._widget.sigRunScanClicked.connect(self.runScan)
        self._widget.sigContLaserPulsesToggled.connect(self.setContLaserPulses)
        self._widget.sigSeqTimeParChanged.connect(self.plotSignalGraph)
        self._widget.sigSeqTimeParChanged.connect(self.updateScanTTLAttrs)
        self._widget.sigStageParChanged.connect(self.updatePixels)
        self._widget.sigStageParChanged.connect(self.updateScanStageAttrs)
        self._widget.sigSignalParChanged.connect(self.plotSignalGraph)
        self._widget.sigSignalParChanged.connect(self.updateScanTTLAttrs)

        print('Init Scan Controller')

    def getDimsScan(self):
        # TODO: Make sure this works as intended
        self.getParameters()
        x = self._analogParameterDict['axis_length'][0] / self._analogParameterDict['axis_step_size'][0]
        y = self._analogParameterDict['axis_length'][1] / self._analogParameterDict['axis_step_size'][1]

        return x, y

    def getNumScanPositions(self):
        """ Returns the number of scan positions for the configured scan. """
        _, positions, _ = self._master.scanManager.getScanSignalsDict(self._analogParameterDict)
        numPositions = functools.reduce(lambda x, y: x * y, positions)
        return numPositions

    def saveScan(self):
        fileName = guitools.askForFilePath(self._widget, 'Save scan', self.scanDir, isSaving=True)
        if not fileName:
            return

        self.saveScanParamsToFile(fileName)

    @APIExport
    def saveScanParamsToFile(self, filePath):
        """ Saves the set scanning parameters to the specified file. """
        self.getParameters()
        config = configparser.ConfigParser()
        config.optionxform = str

        config['analogParameterDict'] = self._analogParameterDict
        config['digitalParameterDict'] = self._digitalParameterDict
        config['Modes'] = {'scan_or_not': self._widget.isScanMode()}

        with open(filePath, 'w') as configfile:
            config.write(configfile)

    def loadScan(self):
        fileName = guitools.askForFilePath(self._widget, 'Load scan', self.scanDir)
        if not fileName:
            return

        self.loadScanParamsFromFile(fileName)

    @APIExport
    def loadScanParamsFromFile(self, filePath):
        """ Loads scanning parameters from the specified file. """

        config = configparser.ConfigParser()
        config.optionxform = str

        config.read(filePath)

        for key in self._analogParameterDict:
            self._analogParameterDict[key] = literal_eval(
                config._sections['analogParameterDict'][key]
            )

        for key in self._digitalParameterDict:
            self._digitalParameterDict[key] = literal_eval(
                config._sections['digitalParameterDict'][key]
            )

        scanOrNot = (config._sections['Modes']['scan_or_not'] == 'True')

        if scanOrNot:
            self._widget.setScanMode()
        else:
            self._widget.setContLaserMode()

        self.setParameters()

    def setParameters(self):
        self.settingParameters = True
        try:
            for i in range(len(self.positioners)):
                positionerName = self._analogParameterDict['target_device'][i]
                self._widget.setScanDim(i, positionerName)
                self._widget.setScanSize(positionerName, self._analogParameterDict['axis_length'][i])
                self._widget.setScanStepSize(positionerName, self._analogParameterDict['axis_step_size'][i])
                self._widget.setScanCenterPos(positionerName, self._analogParameterDict['axis_centerpos'][i])

            for i in range(len(self.TTLDevices)):
                deviceName = self._digitalParameterDict['target_device'][i]
                self._widget.setTTLStarts(deviceName, self._digitalParameterDict['TTL_start'][i])
                self._widget.setTTLEnds(deviceName, self._digitalParameterDict['TTL_end'][i])

            self._widget.setSeqTimePar(self._digitalParameterDict['sequence_time'])
        finally:
            self.settingParameters = False
            self.plotSignalGraph()

    @APIExport
    def runScan(self, hasStarted = False):
        """ Runs a scan with the set scanning parameters. """
        self.getParameters()
        try:
            self.signalDic, self.scanInfoDict = self._master.scanManager.makeFullScan(
                self._analogParameterDict, self._digitalParameterDict,
                staticPositioner=self._widget.isContLaserMode()
            )
        except:
            # TODO: should raise an error here probably, but that does not crash the program.
            print_exc()
            return

<<<<<<< HEAD
        self._commChannel.sigScanStarting.emit()
=======
        if not hasStarted: self._commChannel.sigScanStarting.emit()
>>>>>>> 389fcbd6
        self._master.nidaqManager.runScan(self.signalDic, self.scanInfoDict)

    def scanDone(self):
        print('Scan done')
        if not self._widget.isContLaserMode() and not self._widget.continuousCheckEnabled():
            self.setScanButton(False)
            self._commChannel.sigScanEnded.emit()
        else:
            print('Repeat scan')
            self.runScan(hasStarted=True)

    def getParameters(self):
        if self.settingParameters:
            return

        self._analogParameterDict['target_device'] = []
        self._analogParameterDict['axis_length'] = []
        self._analogParameterDict['axis_step_size'] = []
        self._analogParameterDict['axis_centerpos'] = []
        self._analogParameterDict['axis_startpos'] = []
        for i in range(len(self.positioners)):
            positionerName = self._widget.getScanDim(i)
            size = self._widget.getScanSize(positionerName)
            stepSize = self._widget.getScanStepSize(positionerName)
            center = self._widget.getScanCenterPos(positionerName)
            start = list(self._master.positionersManager[positionerName].position.values())

            self._analogParameterDict['target_device'].append(positionerName)
            self._analogParameterDict['axis_length'].append(size)
            self._analogParameterDict['axis_step_size'].append(stepSize)
            self._analogParameterDict['axis_centerpos'].append(center)
            self._analogParameterDict['axis_startpos'].append(start)

        self._digitalParameterDict['target_device'] = []
        self._digitalParameterDict['TTL_start'] = []
        self._digitalParameterDict['TTL_end'] = []
        for deviceName, deviceInfo in self.TTLDevices.items():
            self._digitalParameterDict['target_device'].append(deviceName)
            self._digitalParameterDict['TTL_start'].append(self._widget.getTTLStarts(deviceName))
            self._digitalParameterDict['TTL_end'].append(self._widget.getTTLEnds(deviceName))

        self._digitalParameterDict['sequence_time'] = self._widget.getSeqTimePar()
        self._analogParameterDict['sequence_time'] = self._widget.getSeqTimePar()

    def setContLaserPulses(self, isContLaserPulses):
        for i in range(len(self.positioners)):
            positionerName = self._widget.scanPar['scanDim' + str(i)].currentText()
            self._widget.setScanDimEnabled(i, not isContLaserPulses)
            self._widget.setScanSizeEnabled(positionerName, not isContLaserPulses)
            self._widget.setScanStepSizeEnabled(positionerName, not isContLaserPulses)
            self._widget.setScanCenterPosEnabled(positionerName, not isContLaserPulses)

    def setScanButton(self, b):
        self._widget.setScanButtonChecked(b)
        if b: self.runScan()

    def updatePixels(self):
        self.getParameters()
        for index, positionerName in enumerate(self.positioners):
            if float(self._analogParameterDict['axis_step_size'][index]) != 0:
                pixels = round(float(self._analogParameterDict['axis_length'][index]) /
                               float(self._analogParameterDict['axis_step_size'][index]))
                self._widget.setScanPixels(positionerName, pixels)

    def plotSignalGraph(self):
        if self.settingParameters:
            return

        self.getParameters()
        TTLCycleSignalsDict = self._master.scanManager.getTTLCycleSignalsDict(
            self._digitalParameterDict
        )

        sampleRate = self._master.scanManager.sampleRate

        areas = []
        signals = []
        colors = []
        for deviceName, signal in TTLCycleSignalsDict.items():
            isLaser = deviceName in self._setupInfo.lasers
            areas.append(
                np.linspace(
                    0, self._digitalParameterDict['sequence_time'] * sampleRate, len(signal)
                )
            )
            signals.append(signal.astype(np.uint8))
            colors.append(
                guitools.colorutils.wavelengthToHex(
                    self._setupInfo.lasers[deviceName].wavelength
                ) if isLaser else '#ffffff'
            )
        self._widget.plotSignalGraph(areas, signals, colors, sampleRate)

    def attrChanged(self, key, value):
        if self.settingAttr or len(key) != 2:
            return

        if key[0] == _attrCategoryStage:
            self._analogParameterDict[key[1]] = value
            self.setParameters()
        elif key[0] == _attrCategoryTTL:
            self._digitalParameterDict[key[1]] = value
            self.setParameters()

    def setSharedAttr(self, category, attr, value):
        self.settingAttr = True
        try:
            self._commChannel.sharedAttrs[(category, attr)] = value
        finally:
            self.settingAttr = False

    def updateScanStageAttrs(self):
        self.getParameters()

        for key, value in self._analogParameterDict.items():
            self.setSharedAttr(_attrCategoryStage, key, value)

        positiveDirections = []
        for i in range(len(self.positioners)):
            positionerName = self._analogParameterDict['target_device'][i]
            positiveDirection = self._setupInfo.positioners[positionerName].isPositiveDirection
            positiveDirections.append(positiveDirection)

        self.setSharedAttr(_attrCategoryStage, 'positive_direction', positiveDirections)

    def updateScanTTLAttrs(self):
        self.getParameters()

        for key, value in self._digitalParameterDict.items():
            self.setSharedAttr(_attrCategoryTTL, key, value)


_attrCategoryStage = 'ScanStage'
_attrCategoryTTL = 'ScanTTL'
        

# Copyright (C) 2020, 2021 TestaLab
# This file is part of ImSwitch.
#
# ImSwitch is free software: you can redistribute it and/or modify
# it under the terms of the GNU General Public License as published by
# the Free Software Foundation, either version 3 of the License, or
# (at your option) any later version.
#
# ImSwitch is distributed in the hope that it will be useful,
# but WITHOUT ANY WARRANTY; without even the implied warranty of
# MERCHANTABILITY or FITNESS FOR A PARTICULAR PURPOSE.  See the
# GNU General Public License for more details.
#
# You should have received a copy of the GNU General Public License
# along with this program.  If not, see <https://www.gnu.org/licenses/>.<|MERGE_RESOLUTION|>--- conflicted
+++ resolved
@@ -168,11 +168,7 @@
             print_exc()
             return
 
-<<<<<<< HEAD
-        self._commChannel.sigScanStarting.emit()
-=======
         if not hasStarted: self._commChannel.sigScanStarting.emit()
->>>>>>> 389fcbd6
         self._master.nidaqManager.runScan(self.signalDic, self.scanInfoDict)
 
     def scanDone(self):
