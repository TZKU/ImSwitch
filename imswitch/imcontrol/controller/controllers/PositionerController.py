from typing import Dict, List

import imswitch
from imswitch.imcommon.model import APIExport
from ..basecontrollers import ImConWidgetController
from imswitch.imcommon.model import initLogger
from typing import Optional


class PositionerController(ImConWidgetController):
    """ Linked to PositionerWidget."""

    def __init__(self, *args, **kwargs):
        super().__init__(*args, **kwargs)

        self.settingAttr = False

        self.__logger = initLogger(self, tryInheritParent=True)

        # Set up positioners
        for pName, pManager in self._master.positionersManager:
            if not pManager.forPositioning:
                continue

            hasSpeed = hasattr(pManager, 'speed')
            hasHome = hasattr(pManager, 'home')
            hasStop = hasattr(pManager, 'stop')
            if not imswitch.IS_HEADLESS: self._widget.addPositioner(pName, pManager.axes, hasSpeed, hasHome, hasStop)
            for axis in pManager.axes:
                self.setSharedAttr(pName, axis, _positionAttr, pManager.position[axis])
                if hasSpeed:
                    self.setSharedAttr(pName, axis, _speedAttr, pManager.speed[axis])
                if hasHome:
                    self.setSharedAttr(pName, axis, _homeAttr, pManager.home[axis])
                if hasStop:
                    self.setSharedAttr(pName, axis, _stopAttr, pManager.stop[axis])

        # Connect CommunicationChannel signals
        self._commChannel.sharedAttrs.sigAttributeSet.connect(self.attrChanged, check_nargs=False)

        # Connect PositionerWidget signals
        if not imswitch.IS_HEADLESS:
            self._commChannel.sigUpdateMotorPosition.connect(self.updateAllPositionGUI) # force update position in GUI
            self._widget.sigStepUpClicked.connect(self.stepUp)
            self._widget.sigStepDownClicked.connect(self.stepDown)
            self._widget.sigStepAbsoluteClicked.connect(self.moveAbsolute)
            self._widget.sigHomeAxisClicked.connect(self.homeAxis)
            self._widget.sigStopAxisClicked.connect(self.stopAxis)

    def closeEvent(self):
        self._master.positionersManager.execOnAll(
            lambda p: [p.setPosition(0, axis) for axis in p.axes],
            condition = lambda p: p.resetOnClose
        )

    def getPos(self):
        return self._master.positionersManager.execOnAll(lambda p: p.position)

    def getSpeed(self):
        return self._master.positionersManager.execOnAll(lambda p: p.speed)

    def move(self, positionerName, axis, dist, isAbsolute=None, isBlocking=False, speed=None):
        """ Moves positioner by dist micrometers in the specified axis. """
        if positionerName is None:
            positionerName = self._master.positionersManager.getAllDeviceNames()[0]

        # get all speed values from the GUI
        if speed is None:
            if not imswitch.IS_HEADLESS: 
                if axis =="XY":
                    speed = self._widget.getSpeed(positionerName, "X")
                else:
                    speed = self._widget.getSpeed(positionerName, axis)
            else: 
                speed = 5000 # FIXME: default speed for headless mode
        # set speed for the positioner
        self.setSpeed(positionerName=positionerName, speed=speed, axis=axis)
        try:
            # special case for UC2 positioner that takes more arguments
            self._master.positionersManager[positionerName].move(dist, axis, isAbsolute, isBlocking)
            if dist is None:
                self.__logger.info(f"Moving {positionerName}, axis {axis}, at speed {str(speed)}")
                self._master.positionersManager[positionerName].moveForeverByAxis(speed=speed, axis=axis, is_stop=~(abs(speed)>0))            
        except Exception as e:
            # if the positioner does not have the move method, use the default move method
            self._logger.error(e)
            self._master.positionersManager[positionerName].move(dist, axis)
        self._commChannel.sigUpdateMotorPosition.emit()
        #self.updatePosition(positionerName, axis)

    def moveForever(self, speed=(0, 0, 0, 0), is_stop=False):
        self._master.positionersManager.execOnAll(lambda p: p.moveForever(speed=speed, is_stop=is_stop))

    def setPos(self, positionerName, axis, position):
        """ Moves the positioner to the specified position in the specified axis. """
        self._master.positionersManager[positionerName].setPosition(position, axis)
        self.updatePosition(positionerName, axis)

    def moveAbsolute(self, positionerName, axis):
        self.move(positionerName, axis, self._widget.getAbsPosition(positionerName, axis), isAbsolute=True,
                  isBlocking=False)

    def stepUp(self, positionerName, axis):
        self.move(positionerName, axis, self._widget.getStepSize(positionerName, axis), isAbsolute=False,
                  isBlocking=False)

    def stepDown(self, positionerName, axis):
        self.move(positionerName, axis, -self._widget.getStepSize(positionerName, axis), isAbsolute=False,
                  isBlocking=False)

    def setSpeed(self, positionerName, axis, speed=(1000, 1000, 1000)):
        self._master.positionersManager[positionerName].setSpeed(speed, axis)
        self.setSharedAttr(positionerName, axis, _speedAttr, speed)
        if not imswitch.IS_HEADLESS: self._widget.setSpeedSize(positionerName, axis, speed)
        
    def updateAllPositionGUI(self):
        # update all positions for all axes in GUI
        for positionerName in self._master.positionersManager.getAllDeviceNames():
            for axis in self._master.positionersManager[positionerName].axes:
                self.updatePosition(positionerName, axis)
                self.updateSpeed(positionerName, axis)
                
    def updatePosition(self, positionerName, axis):
        if axis == "XY":
            for axis in (("X", "Y")):
                newPos = self._master.positionersManager[positionerName].position[axis]
                self.setSharedAttr(positionerName, axis, _positionAttr, newPos)
                if not imswitch.IS_HEADLESS: self._widget.updatePosition(positionerName, axis, newPos)
        else:
            newPos = self._master.positionersManager[positionerName].position[axis]
            self.setSharedAttr(positionerName, axis, _positionAttr, newPos)
            if not imswitch.IS_HEADLESS: self._widget.updatePosition(positionerName, axis, newPos)

    def updateSpeed(self, positionerName, axis):
        newSpeed = self._master.positionersManager[positionerName].speed[axis]
        self.setSharedAttr(positionerName, axis, _speedAttr, newSpeed)
        if not imswitch.IS_HEADLESS: self._widget.updateSpeed(positionerName, axis, newSpeed)

    @APIExport(runOnUIThread=True)
    def homeAxis(self, positionerName, axis, isBlocking=False):
        self.__logger.debug(f"Homing axis {axis}")
        self._master.positionersManager[positionerName].doHome(axis, isBlocking=isBlocking)
        self.updatePosition(positionerName, axis)
        self._commChannel.sigUpdateMotorPosition.emit()
    
    @APIExport()
    def stopAxis(self, positionerName, axis):
        self.__logger.debug(f"Stopping axis {axis}")
        self._master.positionersManager[positionerName].forceStop(axis)

    def attrChanged(self, key, value):
        if self.settingAttr or len(key) != 4 or key[0] != _attrCategory:
            return

        positionerName = key[1]
        axis = key[2]
        if key[3] == _positionAttr:
            self.setPositioner(positionerName, axis, value)

    def setSharedAttr(self, positionerName, axis, attr, value):
        self.settingAttr = True
        try:
            self._commChannel.sharedAttrs[(_attrCategory, positionerName, axis, attr)] = value
        finally:
            self.settingAttr = False

    def setXYPosition(self, x, y):
        positionerX = self.getPositionerNames()[0]
        positionerY = self.getPositionerNames()[1]
        self.__logger.debug(f"Move {positionerX}, axis X, dist {str(x)}")
        self.__logger.debug(f"Move {positionerY}, axis Y, dist {str(y)}")
        # self.move(positionerX, 'X', x)
        # self.move(positionerY, 'Y', y)

    def setZPosition(self, z):
        positionerZ = self.getPositionerNames()[2]
        self.__logger.debug(f"Move {positionerZ}, axis Z, dist {str(z)}")
        # self.move(self.getPositionerNames[2], 'Z', z)

    @APIExport(runOnUIThread=True)
    def enalbeMotors(self, enable=None, enableauto=None):
        try: 
            return self._master.positionersManager.enalbeMotors(enable=None, enableauto=None)
        except:
            pass

    @APIExport()
    def getPositionerNames(self) -> List[str]:
        """ Returns the device names of all positioners. These device names can
        be passed to other positioner-related functions. """
        return self._master.positionersManager.getAllDeviceNames()

    @APIExport()
    def getPositionerPositions(self) -> Dict[str, Dict[str, float]]:
        """ Returns the positions of all positioners. """
        return self.getPos()

    @APIExport(runOnUIThread=True)
    def setPositionerStepSize(self, positionerName: str, stepSize: float) -> None:
        """ Sets the step size of the specified positioner to the specified
        number of micrometers. """
        if not imswitch.IS_HEADLESS: self._widget.setStepSize(positionerName, stepSize)

    @APIExport(runOnUIThread=True)
<<<<<<< HEAD
    def movePositioner(self, positionerName: str=None, axis: str=None, dist: Optional[float] = None, isAbsolute: bool = False, isBlocking: bool=False, speed: float=None) -> None:
        """ Moves the specified positioner axis by the specified number of
        micrometers. """
        if axis is None or dist is None:
            raise ValueError("Both axis and dist must be specified.")
=======
    @expose
    def movePositioner(self, positionerName: Optional[str]=None, axis: Optional[str]="X", dist: Optional[float] = None, isAbsolute: bool = False, isBlocking: bool=False, speed: float=None) -> None:
        """ Moves the specified positioner axis by the specified number of
        micrometers. """
        if positionerName is None:
            positionerName = self._master.positionersManager.getAllDeviceNames()[0]
>>>>>>> 540a1c66
        try: # uc2 only
            self.move(positionerName, axis, dist, isAbsolute=isAbsolute, isBlocking=isBlocking, speed=speed)
        except Exception as e:
            self.__logger.error(e)
            self.move(positionerName, axis, dist)

    @APIExport(runOnUIThread=True)
    def movePositionerForever(self, speed=(0, 0, 0, 0), is_stop=False):
        self.move_forever(speed=speed, is_stop=is_stop)

    @APIExport(runOnUIThread=True)
    def setPositioner(self, positionerName: str, axis: str, position: float) -> None:
        """ Moves the specified positioner axis to the specified position. """
        self.setPos(positionerName, axis, position)

    @APIExport(runOnUIThread=True)
    def setPositionerSpeed(self, positionerName: str, axis: str, speed: float) -> None:
        """ Moves the specified positioner axis to the specified position. """
        self.setSpeed(positionerName, axis, speed)

    @APIExport(runOnUIThread=True)
    def setMotorsEnabled(self, positionerName: str, is_enabled: int) -> None:
        """ Moves the specified positioner axis to the specified position. """
        self._master.positionersManager[positionerName].setEnabled(is_enabled)

    @APIExport(runOnUIThread=True)
    def stepPositionerUp(self, positionerName: str, axis: str) -> None:
        """ Moves the specified positioner axis in positive direction by its
        set step size. """
        self.stepUp(positionerName, axis)

    @APIExport(runOnUIThread=True)
    def stepPositionerDown(self, positionerName: str, axis: str) -> None:
        """ Moves the specified positioner axis in negative direction by its
        set step size. """
        self.stepDown(positionerName, axis)


_attrCategory = 'Positioner'
_positionAttr = 'Position'
_speedAttr = "Speed"
_homeAttr = "Home"
_stopAttr = "Stop"

# Copyright (C) 2020-2023 ImSwitch developers
# This file is part of ImSwitch.
#
# ImSwitch is free software: you can redistribute it and/or modify
# it under the terms of the GNU General Public License as published by
# the Free Software Foundation, either version 3 of the License, or
# (at your option) any later version.
#
# ImSwitch is distributed in the hope that it will be useful,
# but WITHOUT ANY WARRANTY; without even the implied warranty of
# MERCHANTABILITY or FITNESS FOR A PARTICULAR PURPOSE.  See the
# GNU General Public License for more details.
#
# You should have received a copy of the GNU General Public License
# along with this program.  If not, see <https://www.gnu.org/licenses/>.<|MERGE_RESOLUTION|>--- conflicted
+++ resolved
@@ -66,12 +66,12 @@
 
         # get all speed values from the GUI
         if speed is None:
-            if not imswitch.IS_HEADLESS: 
+            if not imswitch.IS_HEADLESS:
                 if axis =="XY":
                     speed = self._widget.getSpeed(positionerName, "X")
                 else:
                     speed = self._widget.getSpeed(positionerName, axis)
-            else: 
+            else:
                 speed = 5000 # FIXME: default speed for headless mode
         # set speed for the positioner
         self.setSpeed(positionerName=positionerName, speed=speed, axis=axis)
@@ -80,7 +80,7 @@
             self._master.positionersManager[positionerName].move(dist, axis, isAbsolute, isBlocking)
             if dist is None:
                 self.__logger.info(f"Moving {positionerName}, axis {axis}, at speed {str(speed)}")
-                self._master.positionersManager[positionerName].moveForeverByAxis(speed=speed, axis=axis, is_stop=~(abs(speed)>0))            
+                self._master.positionersManager[positionerName].moveForeverByAxis(speed=speed, axis=axis, is_stop=~(abs(speed)>0))
         except Exception as e:
             # if the positioner does not have the move method, use the default move method
             self._logger.error(e)
@@ -112,14 +112,14 @@
         self._master.positionersManager[positionerName].setSpeed(speed, axis)
         self.setSharedAttr(positionerName, axis, _speedAttr, speed)
         if not imswitch.IS_HEADLESS: self._widget.setSpeedSize(positionerName, axis, speed)
-        
+
     def updateAllPositionGUI(self):
         # update all positions for all axes in GUI
         for positionerName in self._master.positionersManager.getAllDeviceNames():
             for axis in self._master.positionersManager[positionerName].axes:
                 self.updatePosition(positionerName, axis)
                 self.updateSpeed(positionerName, axis)
-                
+
     def updatePosition(self, positionerName, axis):
         if axis == "XY":
             for axis in (("X", "Y")):
@@ -142,7 +142,7 @@
         self._master.positionersManager[positionerName].doHome(axis, isBlocking=isBlocking)
         self.updatePosition(positionerName, axis)
         self._commChannel.sigUpdateMotorPosition.emit()
-    
+
     @APIExport()
     def stopAxis(self, positionerName, axis):
         self.__logger.debug(f"Stopping axis {axis}")
@@ -179,7 +179,7 @@
 
     @APIExport(runOnUIThread=True)
     def enalbeMotors(self, enable=None, enableauto=None):
-        try: 
+        try:
             return self._master.positionersManager.enalbeMotors(enable=None, enableauto=None)
         except:
             pass
@@ -202,20 +202,14 @@
         if not imswitch.IS_HEADLESS: self._widget.setStepSize(positionerName, stepSize)
 
     @APIExport(runOnUIThread=True)
-<<<<<<< HEAD
-    def movePositioner(self, positionerName: str=None, axis: str=None, dist: Optional[float] = None, isAbsolute: bool = False, isBlocking: bool=False, speed: float=None) -> None:
+    @expose
+    def movePositioner(self, positionerName: Optional[str]=None, axis: Optional[str]="X", dist: Optional[float] = None, isAbsolute: bool = False, isBlocking: bool=False, speed: float=None) -> None:
         """ Moves the specified positioner axis by the specified number of
         micrometers. """
         if axis is None or dist is None:
             raise ValueError("Both axis and dist must be specified.")
-=======
-    @expose
-    def movePositioner(self, positionerName: Optional[str]=None, axis: Optional[str]="X", dist: Optional[float] = None, isAbsolute: bool = False, isBlocking: bool=False, speed: float=None) -> None:
-        """ Moves the specified positioner axis by the specified number of
-        micrometers. """
         if positionerName is None:
             positionerName = self._master.positionersManager.getAllDeviceNames()[0]
->>>>>>> 540a1c66
         try: # uc2 only
             self.move(positionerName, axis, dist, isAbsolute=isAbsolute, isBlocking=isBlocking, speed=speed)
         except Exception as e:
