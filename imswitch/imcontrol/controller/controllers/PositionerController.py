from typing import Dict, List

from imswitch.imcommon.model import APIExport
from ..basecontrollers import ImConWidgetController
from imswitch.imcommon.model import initLogger


class PositionerController(ImConWidgetController):
    """ Linked to PositionerWidget."""

    def __init__(self, *args, **kwargs):
        super().__init__(*args, **kwargs)

        self.settingAttr = False

        self.__logger = initLogger(self, tryInheritParent=True)

        # Set up positioners
        for pName, pManager in self._master.positionersManager:
            if not pManager.forPositioning:
                continue

            hasSpeed = hasattr(pManager, 'speed')
            hasHome = hasattr(pManager, 'home')
            hasStop = hasattr(pManager, 'stop')
            self._widget.addPositioner(pName, pManager.axes, hasSpeed, hasHome, hasStop)
            for axis in pManager.axes:
                self.setSharedAttr(pName, axis, _positionAttr, pManager.position[axis])
                if hasSpeed:
                    self.setSharedAttr(pName, axis, _speedAttr, pManager.speed[axis])
                if hasHome:
                    self.setSharedAttr(pName, axis, _homeAttr, pManager.home[axis])
                if hasStop:
                    self.setSharedAttr(pName, axis, _stopAttr, pManager.stop[axis])

        # Connect CommunicationChannel signals
        self._commChannel.sharedAttrs.sigAttributeSet.connect(self.attrChanged)

        # Connect PositionerWidget signals
        self._widget.sigStepUpClicked.connect(self.stepUp)
        self._widget.sigStepDownClicked.connect(self.stepDown)
        self._widget.sigStepAbsoluteClicked.connect(self.moveAbsolute)
        self._widget.sigHomeAxisClicked.connect(self.homeAxis)
        self._widget.sigStopAxisClicked.connect(self.stopAxis)
<<<<<<< HEAD
        
=======

>>>>>>> 3f708780
    def closeEvent(self):
        self._master.positionersManager.execOnAll(
            lambda p: [p.setPosition(0, axis) for axis in p.axes],
            condition = lambda p: p.resetOnClose
        )

    def getPos(self):
        return self._master.positionersManager.execOnAll(lambda p: p.position)

    def getSpeed(self):
        return self._master.positionersManager.execOnAll(lambda p: p.speed)

    def move(self, positionerName, axis, dist, isAbsolute=None, isBlocking=False):
        """ Moves positioner by dist micrometers in the specified axis. """
        if positionerName is None:
            positionerName = self._master.positionersManager.getAllDeviceNames()[0]

        # get all speed values from the GUI
        speed = self._widget.getSpeed(positionerName, axis)
        self.setSpeed(positionerName=positionerName, speed=speed, axis=axis)
        try:
            self._master.positionersManager[positionerName].move(dist, axis, isAbsolute, isBlocking)
        except:
            self._master.positionersManager[positionerName].move(dist, axis)
        self.updatePosition(positionerName, axis)

    def setPos(self, positionerName, axis, position):
        """ Moves the positioner to the specified position in the specified axis. """
        self._master.positionersManager[positionerName].setPosition(position, axis)
        self.updatePosition(positionerName, axis)

    def moveAbsolute(self, positionerName, axis):
        self.move(positionerName, axis, self._widget.getAbsPosition(positionerName, axis), isAbsolute=True,
                  isBlocking=False)

    def stepUp(self, positionerName, axis):
        self.move(positionerName, axis, self._widget.getStepSize(positionerName, axis), isAbsolute=False,
                  isBlocking=False)

    def stepDown(self, positionerName, axis):
        self.move(positionerName, axis, -self._widget.getStepSize(positionerName, axis), isAbsolute=False,
                  isBlocking=False)

    def setSpeed(self, positionerName, axis, speed=(1000, 1000, 1000)):
        self._master.positionersManager[positionerName].setSpeed(speed, axis)

    def updatePosition(self, positionerName, axis):
        newPos = self._master.positionersManager[positionerName].position[axis]
        self._widget.updatePosition(positionerName, axis, newPos)
        self.setSharedAttr(positionerName, axis, _positionAttr, newPos)

    def homeAxis(self, positionerName, axis):
        self.__logger.debug(f"Homing axis {axis}")
        self._master.positionersManager[positionerName].doHome(axis)
<<<<<<< HEAD
=======
        self.updatePosition(positionerName, axis)

>>>>>>> 3f708780

    def stopAxis(self, positionerName, axis):
        self.__logger.debug(f"Stopping axis {axis}")
        self._master.positionersManager[positionerName].forceStop(axis)

    def attrChanged(self, key, value):
        if self.settingAttr or len(key) != 4 or key[0] != _attrCategory:
            return

        positionerName = key[1]
        axis = key[2]
        if key[3] == _positionAttr:
            self.setPositioner(positionerName, axis, value)

    def setSharedAttr(self, positionerName, axis, attr, value):
        self.settingAttr = True
        try:
            self._commChannel.sharedAttrs[(_attrCategory, positionerName, axis, attr)] = value
        finally:
            self.settingAttr = False

    def setXYPosition(self, x, y):
        positionerX = self.getPositionerNames()[0]
        positionerY = self.getPositionerNames()[1]
        self.__logger.debug(f"Move {positionerX}, axis X, dist {str(x)}")
        self.__logger.debug(f"Move {positionerY}, axis Y, dist {str(y)}")
        # self.move(positionerX, 'X', x)
        # self.move(positionerY, 'Y', y)

    def setZPosition(self, z):
        positionerZ = self.getPositionerNames()[2]
        self.__logger.debug(f"Move {positionerZ}, axis Z, dist {str(z)}")
        # self.move(self.getPositionerNames[2], 'Z', z)

    @APIExport()
    def getPositionerNames(self) -> List[str]:
        """ Returns the device names of all positioners. These device names can
        be passed to other positioner-related functions. """
        return self._master.positionersManager.getAllDeviceNames()

    @APIExport()
    def getPositionerPositions(self) -> Dict[str, Dict[str, float]]:
        """ Returns the positions of all positioners. """
        return self.getPos()

    @APIExport(runOnUIThread=True)
    def setPositionerStepSize(self, positionerName: str, stepSize: float) -> None:
        """ Sets the step size of the specified positioner to the specified
        number of micrometers. """
        self._widget.setStepSize(positionerName, stepSize)

    @APIExport(runOnUIThread=True)
    def movePositioner(self, positionerName: str, axis: str, dist: float, isAbsolute: bool = False, isBlocking: bool=False) -> None:
        """ Moves the specified positioner axis by the specified number of
        micrometers. """
<<<<<<< HEAD
        try: # uc2 only
            self.move(positionerName, axis, dist, isAbsolute=isAbsolute, isBlocking=isBlocking)
=======
        try:  # uc2 only
            self.move(positionerName, axis, dist, isAbsolute=isAbsolute)
>>>>>>> 3f708780
        except:
            self.move(positionerName, axis, dist)

    @APIExport(runOnUIThread=True)
    def setPositioner(self, positionerName: str, axis: str, position: float) -> None:
        """ Moves the specified positioner axis to the specified position. """
        self.setPos(positionerName, axis, position)

    @APIExport(runOnUIThread=True)
    def setPositionerSpeed(self, positionerName: str, axis: str, speed: float) -> None:
        """ Moves the specified positioner axis to the specified position. """
        self.setSpeed(positionerName, axis, speed)

    @APIExport(runOnUIThread=True)
    def setMotorsEnabled(self, positionerName: str, is_enabled: int) -> None:
        """ Moves the specified positioner axis to the specified position. """
        self._master.positionersManager[positionerName].setEnabled(is_enabled)

    @APIExport(runOnUIThread=True)
    def stepPositionerUp(self, positionerName: str, axis: str) -> None:
        """ Moves the specified positioner axis in positive direction by its
        set step size. """
        self.stepUp(positionerName, axis)

    @APIExport(runOnUIThread=True)
    def stepPositionerDown(self, positionerName: str, axis: str) -> None:
        """ Moves the specified positioner axis in negative direction by its
        set step size. """
        self.stepDown(positionerName, axis)


_attrCategory = 'Positioner'
_positionAttr = 'Position'
_speedAttr = "Speed"
_homeAttr = "Home"
_stopAttr = "Stop"
<<<<<<< HEAD

=======
>>>>>>> 3f708780

# Copyright (C) 2020-2021 ImSwitch developers
# This file is part of ImSwitch.
#
# ImSwitch is free software: you can redistribute it and/or modify
# it under the terms of the GNU General Public License as published by
# the Free Software Foundation, either version 3 of the License, or
# (at your option) any later version.
#
# ImSwitch is distributed in the hope that it will be useful,
# but WITHOUT ANY WARRANTY; without even the implied warranty of
# MERCHANTABILITY or FITNESS FOR A PARTICULAR PURPOSE.  See the
# GNU General Public License for more details.
#
# You should have received a copy of the GNU General Public License
# along with this program.  If not, see <https://www.gnu.org/licenses/>.<|MERGE_RESOLUTION|>--- conflicted
+++ resolved
@@ -42,11 +42,7 @@
         self._widget.sigStepAbsoluteClicked.connect(self.moveAbsolute)
         self._widget.sigHomeAxisClicked.connect(self.homeAxis)
         self._widget.sigStopAxisClicked.connect(self.stopAxis)
-<<<<<<< HEAD
-        
-=======
-
->>>>>>> 3f708780
+
     def closeEvent(self):
         self._master.positionersManager.execOnAll(
             lambda p: [p.setPosition(0, axis) for axis in p.axes],
@@ -101,11 +97,8 @@
     def homeAxis(self, positionerName, axis):
         self.__logger.debug(f"Homing axis {axis}")
         self._master.positionersManager[positionerName].doHome(axis)
-<<<<<<< HEAD
-=======
         self.updatePosition(positionerName, axis)
 
->>>>>>> 3f708780
 
     def stopAxis(self, positionerName, axis):
         self.__logger.debug(f"Stopping axis {axis}")
@@ -161,13 +154,8 @@
     def movePositioner(self, positionerName: str, axis: str, dist: float, isAbsolute: bool = False, isBlocking: bool=False) -> None:
         """ Moves the specified positioner axis by the specified number of
         micrometers. """
-<<<<<<< HEAD
         try: # uc2 only
             self.move(positionerName, axis, dist, isAbsolute=isAbsolute, isBlocking=isBlocking)
-=======
-        try:  # uc2 only
-            self.move(positionerName, axis, dist, isAbsolute=isAbsolute)
->>>>>>> 3f708780
         except:
             self.move(positionerName, axis, dist)
 
@@ -204,10 +192,6 @@
 _speedAttr = "Speed"
 _homeAttr = "Home"
 _stopAttr = "Stop"
-<<<<<<< HEAD
-
-=======
->>>>>>> 3f708780
 
 # Copyright (C) 2020-2021 ImSwitch developers
 # This file is part of ImSwitch.
