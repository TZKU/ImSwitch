--- conflicted
+++ resolved
@@ -26,13 +26,8 @@
 
         # Connect CommunicationChannel signals
         self._commChannel.sharedAttrs.sigAttributeSet.connect(self.attrChanged)
-<<<<<<< HEAD
-        self._commChannel.sigSetXYPosition.connect(self.setXYPosition)
-        self._commChannel.sigSetZPosition.connect(self.setZPosition)
-=======
         self._commChannel.sigSetXYPosition.connect(lambda x, y: self.setXYPosition(x, y))
         self._commChannel.sigSetZPosition.connect(lambda z: self.setZPosition(z))
->>>>>>> 5d2491f8
 
         # Connect PositionerWidget signals
         self._widget.sigStepUpClicked.connect(self.stepUp)
@@ -84,28 +79,16 @@
             self.settingAttr = False
 
     def setXYPosition(self, x, y):
-<<<<<<< HEAD
-        positionerX = self.getPositionerNames[0]
-        positionerY = self.getPositionerNames[1]
-        self.__logger.debug("Move {}, axis X, dist {}", positionerX, str(x))
-        self.__logger.debug("Move {}, axis Y, dist {}", positionerY, str(y))
-=======
         positionerX = self.getPositionerNames()[0]
         positionerY = self.getPositionerNames()[1]
         self.__logger.debug(f"Move {positionerX}, axis X, dist {str(x)}")
         self.__logger.debug(f"Move {positionerY}, axis Y, dist {str(y)}")
->>>>>>> 5d2491f8
         #self.move(positionerX, 'X', x)
         #self.move(positionerY, 'Y', y)
 
     def setZPosition(self, z):
-<<<<<<< HEAD
-        positionerZ = self.getPositionerNames[2]
-        self.__logger.debug("Move {}, axis Z, dist {}", positionerZ, str(z))
-=======
         positionerZ = self.getPositionerNames()[2]
         self.__logger.debug(f"Move {positionerZ}, axis Z, dist {str(z)}")
->>>>>>> 5d2491f8
         #self.move(self.getPositionerNames[2], 'Z', z)
 
     @APIExport()
