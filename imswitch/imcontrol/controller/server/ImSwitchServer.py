--- conflicted
+++ resolved
@@ -50,17 +50,13 @@
 
 
     def run(self):
-        
+
         # serve APP
-        self.startAPP()       
-            
+        self.startAPP()
+
         # serve the fastapi
         self.createAPI()
-<<<<<<< HEAD
-        uvicorn.run(app, host="0.0.0.0", port=80)
-=======
         uvicorn.run(app, host="0.0.0.0", port=8000)
->>>>>>> aa91d851
         self.__logger.debug("Started server with URI -> PYRO:" + self._name + "@" + self._host + ":" + str(self._port))
         try:
             Pyro5.config.SERIALIZER = "msgpack"
@@ -84,15 +80,15 @@
 
     # SRC: https://code-maven.com/static-server-in-python
     class StaticServer(BaseHTTPRequestHandler):
-    
+
         def do_GET(self):
             root = os.path.dirname(os.path.abspath(__file__).split("imswitch")[0]+"imswitch/app/public/")
-            
+
             if self.path == '/':
                 filename = root + '/index.html'
             else:
                 filename = root + self.path
-    
+
             self.send_response(200)
             if filename[-4:] == '.css':
                 self.send_header('Content-type', 'text/css')
@@ -109,18 +105,18 @@
                 html = fh.read()
                 #html = bytes(html, 'utf8')
                 self.wfile.write(html)
- 
+
     def start_server(self, httpd):
         #print('Starting httpd')
         httpd.serve_forever()
-     
+
     def startAPP(self, server_class=HTTPServer, handler_class=StaticServer, port=5001):
         server_address = ('', port)
         try:
             httpd = server_class(server_address, handler_class)
             t = threading.Thread(target=self.start_server, args=(httpd,))
             t.start()
-        
+
             print('httpd started on port {}'.format(port))
         except Exception as e:
             print('httpd failed to start on port {}'.format(port))
