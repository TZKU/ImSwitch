--- conflicted
+++ resolved
@@ -6,10 +6,7 @@
 import numpy as np
 import Pyro5
 import Pyro5.api
-<<<<<<< HEAD
-=======
 # import useq
->>>>>>> 3f708780
 
 T = TypeVar("T")
 
