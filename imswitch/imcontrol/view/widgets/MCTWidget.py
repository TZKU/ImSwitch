--- conflicted
+++ resolved
@@ -67,11 +67,7 @@
         self.autofocusSelectionLabel = QtWidgets.QLabel('Lightsource for AF:')
 
         valueDecimalsLaser = 1
-<<<<<<< HEAD
-        valueRangeLaser = (0,1023)# (0,2**15)
-=======
         valueRangeLaser = (0, 2 ** 15)
->>>>>>> fd86e619
         tickIntervalLaser = 1
         singleStepLaser = 1
 
@@ -224,14 +220,12 @@
             return self.img.image
         
     def setImage(self, im, colormap="gray", name="", pixelsize=(1,1,1), translation=(0,0,0)):
-        contrast_limits = np.percentile(im, [0.5, 99.5])
         if len(im.shape) == 2:
             translation = (translation[0], translation[1])
         if self.layer is None or name not in self.viewer.layers:
             self.layer = self.viewer.add_image(im, rgb=False, colormap=colormap, 
                                                scale=pixelsize,translate=translation,
-                                               name=name, blending='additive', 
-                                               contrast_limits=contrast_limits)
+                                               name=name, blending='additive')
         self.layer.data = im
         
         
