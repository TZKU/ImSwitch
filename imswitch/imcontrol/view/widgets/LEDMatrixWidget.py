from qtpy import QtCore, QtWidgets
from PyQt5.QtCore import pyqtSignal, Qt
from PyQt5.QtWidgets import QPushButton, QColorDialog
from PyQt5.QtGui import QPainter, QColor, QPixmap, QIcon

from imswitch.imcontrol.view import guitools as guitools
from .basewidgets import Widget
from imswitch.imcommon.model import initLogger




class LEDMatrixWidget(Widget):
    """ Widget in control of the piezo movement. """
    def __init__(self, *args, **kwargs):
        super().__init__(*args, **kwargs)

        self.pars = {}
        self.grid = QtWidgets.QGridLayout()
        self.setLayout(self.grid)

        self.__logger = initLogger(self, instanceName="LEDMatrixWidget")


    def add_matrix_view(self, nLedsX = 4, nLedsY=6):
        """Create matrix Layout Interface"""

        # Create dictionary to hold buttons
        self.leds = {}
        # Create grid layout for leds (buttons)
        gridLayout = self.grid

        # Create dictionary to store well names (button texts)
        buttons = {}
        for ix in range(nLedsX): 
            for iy in range(nLedsY):
                buttons[str(nLedsX*iy+ix)]=(ix,iy)
        
        # Create leds (buttons) and add them to the grid layout
        for corrds, pos in buttons.items():
            self.leds[corrds] = guitools.BetterPushButton(corrds)
            self.leds[corrds].setSizePolicy(QtWidgets.QSizePolicy.Minimum,
                            QtWidgets.QSizePolicy.Expanding)
            self.leds[corrds].setCheckable(True)
            self.leds[corrds].setStyleSheet("""background-color: grey;
                                            font-size: 15px""")
            self.leds[corrds].setMaximumSize(25,25)
            # Add button/label to layout
            gridLayout.addWidget(self.leds[corrds], pos[0], pos[1])
        
        self.ButtonAllOn = guitools.BetterPushButton("All On")
        self.ButtonAllOn.setMaximumSize(25, 50)
        gridLayout.addWidget(self.ButtonAllOn, 0, nLedsX, 1, 1)
        
        self.ButtonAllOff = guitools.BetterPushButton("All Off")
        self.ButtonAllOff.setMaximumSize(25, 50)
        gridLayout.addWidget(self.ButtonAllOff, 1, nLedsX, 1, 1)
                
        self.ButtonSubmit = guitools.BetterPushButton("Submit")
        self.ButtonSubmit.setMaximumSize(25, 50)
        gridLayout.addWidget(self.ButtonSubmit, 2, nLedsX, 1, 1)
        
        self.ButtonToggle = guitools.BetterPushButton("Toggle")
        self.ButtonToggle.setMaximumSize(25, 50)
        gridLayout.addWidget(self.ButtonToggle, 3, nLedsX, 1, 1)

        
        self.slider = guitools.FloatSlider(QtCore.Qt.Horizontal, self, allowScrollChanges=False,
                                           decimals=1)
        self.slider.setFocusPolicy(QtCore.Qt.NoFocus)
                    
        self.slider.setMinimum(0)
        self.slider.setMaximum(255)
        self.slider.setTickInterval(5)
        self.slider.setSingleStep(5)
<<<<<<< HEAD
        self.slider.setValue(255)
        gridLayout.addWidget(self.slider, 9, 0, 1, 8)
         
=======
        self.slider.setValue(0)
        # gridLayout.addWidget(self.slider, 9, 0, 1, 5)

        self.setMaximumSize(400, 500)

>>>>>>> 3f708780
        # Add button layout to base well layout
        self.setLayout(gridLayout)
  
    def _getParNameSuffix(self, positionerName, axis):
        return f'{positionerName}--{axis}'
  

    # Copyright (C) 2020-2021 ImSwitch developers
    # This file is part of ImSwitch.
    #
    # ImSwitch is free software: you can redistribute it and/or modify
    # it under the terms of the GNU General Public License as published by
    # the Free Software Foundation, either version 3 of the License, or
    # (at your option) any later version.
    #
    # ImSwitch is distributed in the hope that it will be useful,
    # but WITHOUT ANY WARRANTY; without even the implied warranty of
    # MERCHANTABILITY or FITNESS FOR A PARTICULAR PURPOSE.  See the
    # GNU General Public License for more details.
    #
    # You should have received a copy of the GNU General Public License
    # along with this program.  If not, see <https://www.gnu.org/licenses/>.<|MERGE_RESOLUTION|>--- conflicted
+++ resolved
@@ -32,10 +32,10 @@
 
         # Create dictionary to store well names (button texts)
         buttons = {}
-        for ix in range(nLedsX): 
+        for ix in range(nLedsX):
             for iy in range(nLedsY):
                 buttons[str(nLedsX*iy+ix)]=(ix,iy)
-        
+
         # Create leds (buttons) and add them to the grid layout
         for corrds, pos in buttons.items():
             self.leds[corrds] = guitools.BetterPushButton(corrds)
@@ -47,49 +47,41 @@
             self.leds[corrds].setMaximumSize(25,25)
             # Add button/label to layout
             gridLayout.addWidget(self.leds[corrds], pos[0], pos[1])
-        
+
         self.ButtonAllOn = guitools.BetterPushButton("All On")
         self.ButtonAllOn.setMaximumSize(25, 50)
         gridLayout.addWidget(self.ButtonAllOn, 0, nLedsX, 1, 1)
-        
+
         self.ButtonAllOff = guitools.BetterPushButton("All Off")
         self.ButtonAllOff.setMaximumSize(25, 50)
         gridLayout.addWidget(self.ButtonAllOff, 1, nLedsX, 1, 1)
-                
+
         self.ButtonSubmit = guitools.BetterPushButton("Submit")
         self.ButtonSubmit.setMaximumSize(25, 50)
         gridLayout.addWidget(self.ButtonSubmit, 2, nLedsX, 1, 1)
-        
+
         self.ButtonToggle = guitools.BetterPushButton("Toggle")
         self.ButtonToggle.setMaximumSize(25, 50)
         gridLayout.addWidget(self.ButtonToggle, 3, nLedsX, 1, 1)
 
-        
+
         self.slider = guitools.FloatSlider(QtCore.Qt.Horizontal, self, allowScrollChanges=False,
                                            decimals=1)
         self.slider.setFocusPolicy(QtCore.Qt.NoFocus)
-                    
+
         self.slider.setMinimum(0)
         self.slider.setMaximum(255)
         self.slider.setTickInterval(5)
         self.slider.setSingleStep(5)
-<<<<<<< HEAD
         self.slider.setValue(255)
         gridLayout.addWidget(self.slider, 9, 0, 1, 8)
-         
-=======
-        self.slider.setValue(0)
-        # gridLayout.addWidget(self.slider, 9, 0, 1, 5)
-
         self.setMaximumSize(400, 500)
-
->>>>>>> 3f708780
         # Add button layout to base well layout
         self.setLayout(gridLayout)
-  
+
     def _getParNameSuffix(self, positionerName, axis):
         return f'{positionerName}--{axis}'
-  
+
 
     # Copyright (C) 2020-2021 ImSwitch developers
     # This file is part of ImSwitch.
