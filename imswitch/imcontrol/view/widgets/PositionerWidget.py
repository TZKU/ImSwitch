from qtpy import QtCore, QtWidgets

from imswitch.imcontrol.view import guitools as guitools
from .basewidgets import Widget


class PositionerWidget(Widget):
    """ Widget in control of the piezo movement. """

    sigStepUpClicked = QtCore.Signal(str, str)  # (positionerName, axis)
    sigStepDownClicked = QtCore.Signal(str, str)  # (positionerName, axis)
    sigsetSpeedClicked = QtCore.Signal(str)  # (speed, axis)

    def __init__(self, *args, **kwargs):
        super().__init__(*args, **kwargs)
        self.numPositioners = 0
        self.pars = {}
        self.grid = QtWidgets.QGridLayout()
        self.setLayout(self.grid)

    def addPositioner(self, positionerName, axes, speed):
        for i in range(len(axes)):
            axis = axes[i]
            parNameSuffix = self._getParNameSuffix(positionerName, axis)
            label = f'{positionerName} -- {axis}' if positionerName != axis else positionerName

            self.pars['Label' + parNameSuffix] = QtWidgets.QLabel(f'<strong>{label}</strong>')
            self.pars['Label' + parNameSuffix].setTextFormat(QtCore.Qt.RichText)
            self.pars['Position' + parNameSuffix] = QtWidgets.QLabel(f'<strong>{0:.2f} µm</strong>')
            self.pars['Position' + parNameSuffix].setTextFormat(QtCore.Qt.RichText)
            self.pars['UpButton' + parNameSuffix] = guitools.BetterPushButton('+')
            self.pars['DownButton' + parNameSuffix] = guitools.BetterPushButton('-')
            self.pars['StepEdit' + parNameSuffix] = QtWidgets.QLineEdit('0.05')
            self.pars['StepUnit' + parNameSuffix] = QtWidgets.QLabel(' µm')

            self.grid.addWidget(self.pars['Label' + parNameSuffix], self.numPositioners, 0)
            self.grid.addWidget(self.pars['Position' + parNameSuffix], self.numPositioners, 1)
            self.grid.addWidget(self.pars['UpButton' + parNameSuffix], self.numPositioners, 2)
            self.grid.addWidget(self.pars['DownButton' + parNameSuffix], self.numPositioners, 3)
            self.grid.addWidget(QtWidgets.QLabel('Step'), self.numPositioners, 4)
            self.grid.addWidget(self.pars['StepEdit' + parNameSuffix], self.numPositioners, 5)
            self.grid.addWidget(self.pars['StepUnit' + parNameSuffix], self.numPositioners, 6)
<<<<<<< HEAD
            
            self.pars['Speed' + parNameSuffix] = QtWidgets.QLabel(f'<strong>{0:.2f} µm</strong>')
            self.pars['Speed' + parNameSuffix].setTextFormat(QtCore.Qt.RichText)
            self.pars['ButtonSpeedEnter' + parNameSuffix] = guitools.BetterPushButton('Enter')
            self.pars['SpeedEdit' + parNameSuffix] = QtWidgets.QLineEdit('1000')
            self.pars['SpeedUnit' + parNameSuffix] = QtWidgets.QLabel(' µm/s')

            self.grid.addWidget(QtWidgets.QLabel('Speed' + parNameSuffix), self.numPositioners, 9)
            self.grid.addWidget(self.pars['SpeedEdit' + parNameSuffix], self.numPositioners, 10)
            self.grid.addWidget(self.pars['SpeedUnit' + parNameSuffix], self.numPositioners, 11)
            self.grid.addWidget(self.pars['ButtonSpeedEnter' + parNameSuffix], self.numPositioners, 12)
            self.grid.addWidget(self.pars['Speed' + parNameSuffix], self.numPositioners, 7)
                
            
            self.pars['ButtonSpeedEnter' + parNameSuffix].clicked.connect(
                lambda *args: self.sigsetSpeedClicked.emit(positionerName, axis)
            )

            self.numPositioners += 1
=======
>>>>>>> bd66eeed

            # Connect signals
            self.pars['UpButton' + parNameSuffix].clicked.connect(
                lambda *args, axis=axis: self.sigStepUpClicked.emit(positionerName, axis)
            )
            self.pars['DownButton' + parNameSuffix].clicked.connect(
                lambda *args, axis=axis: self.sigStepDownClicked.emit(positionerName, axis)
            )
<<<<<<< HEAD

=======
        if speed:
            self.pars['Speed'] = QtWidgets.QLabel(f'<strong>{0:.2f} µm/s</strong>')
            self.pars['Speed'].setTextFormat(QtCore.Qt.RichText)
            self.pars['ButtonSpeedEnter'] = guitools.BetterPushButton('Enter')
            self.pars['SpeedEdit'] = QtWidgets.QLineEdit('1000')
            self.pars['SpeedUnit'] = QtWidgets.QLabel(' µm/s')
            self.grid.addWidget(self.pars['SpeedEdit'], self.numPositioners, 10)
            self.grid.addWidget(self.pars['SpeedUnit'], self.numPositioners, 11)
            self.grid.addWidget(self.pars['ButtonSpeedEnter'], self.numPositioners, 12)
            self.grid.addWidget(self.pars['Speed'], self.numPositioners, 7)
            
        
            self.pars['ButtonSpeedEnter'].clicked.connect(
                lambda *args: self.sigsetSpeedClicked.emit()
            )
            self.numPositioners += 1
>>>>>>> bd66eeed

    def getStepSize(self, positionerName, axis):
        """ Returns the step size of the specified positioner axis in
        micrometers. """
        parNameSuffix = self._getParNameSuffix(positionerName, axis)
        return float(self.pars['StepEdit' + parNameSuffix].text())

    def setStepSize(self, positionerName, axis, stepSize):
        """ Sets the step size of the specified positioner axis to the
        specified number of micrometers. """
        parNameSuffix = self._getParNameSuffix(positionerName, axis)
        self.pars['StepEdit' + parNameSuffix].setText(stepSize)

    def getSpeed(self, positionerName, axis):
        """ Returns the step size of the specified positioner axis in
        micrometers. """
        parNameSuffix = self._getParNameSuffix(positionerName, axis)
        return float(self.pars['SpeedEdit' + parNameSuffix].text())

    def setSpeedSize(self, positionerName, axis, speedSize):
        """ Sets the step size of the specified positioner axis to the
        specified number of micrometers. """
        parNameSuffix = self._getParNameSuffix(positionerName, axis)
        self.pars['SpeedEdit' + parNameSuffix].setText(speedSize)

    def updatePosition(self, positionerName, axis, position):
        parNameSuffix = self._getParNameSuffix(positionerName, axis)
        self.pars['Position' + parNameSuffix].setText(f'<strong>{position:.2f} µm</strong>')

    def _getParNameSuffix(self, positionerName, axis):
        return f'{positionerName}--{axis}'


# Copyright (C) 2020-2021 ImSwitch developers
# This file is part of ImSwitch.
#
# ImSwitch is free software: you can redistribute it and/or modify
# it under the terms of the GNU General Public License as published by
# the Free Software Foundation, either version 3 of the License, or
# (at your option) any later version.
#
# ImSwitch is distributed in the hope that it will be useful,
# but WITHOUT ANY WARRANTY; without even the implied warranty of
# MERCHANTABILITY or FITNESS FOR A PARTICULAR PURPOSE.  See the
# GNU General Public License for more details.
#
# You should have received a copy of the GNU General Public License
# along with this program.  If not, see <https://www.gnu.org/licenses/>.<|MERGE_RESOLUTION|>--- conflicted
+++ resolved
@@ -40,28 +40,6 @@
             self.grid.addWidget(QtWidgets.QLabel('Step'), self.numPositioners, 4)
             self.grid.addWidget(self.pars['StepEdit' + parNameSuffix], self.numPositioners, 5)
             self.grid.addWidget(self.pars['StepUnit' + parNameSuffix], self.numPositioners, 6)
-<<<<<<< HEAD
-            
-            self.pars['Speed' + parNameSuffix] = QtWidgets.QLabel(f'<strong>{0:.2f} µm</strong>')
-            self.pars['Speed' + parNameSuffix].setTextFormat(QtCore.Qt.RichText)
-            self.pars['ButtonSpeedEnter' + parNameSuffix] = guitools.BetterPushButton('Enter')
-            self.pars['SpeedEdit' + parNameSuffix] = QtWidgets.QLineEdit('1000')
-            self.pars['SpeedUnit' + parNameSuffix] = QtWidgets.QLabel(' µm/s')
-
-            self.grid.addWidget(QtWidgets.QLabel('Speed' + parNameSuffix), self.numPositioners, 9)
-            self.grid.addWidget(self.pars['SpeedEdit' + parNameSuffix], self.numPositioners, 10)
-            self.grid.addWidget(self.pars['SpeedUnit' + parNameSuffix], self.numPositioners, 11)
-            self.grid.addWidget(self.pars['ButtonSpeedEnter' + parNameSuffix], self.numPositioners, 12)
-            self.grid.addWidget(self.pars['Speed' + parNameSuffix], self.numPositioners, 7)
-                
-            
-            self.pars['ButtonSpeedEnter' + parNameSuffix].clicked.connect(
-                lambda *args: self.sigsetSpeedClicked.emit(positionerName, axis)
-            )
-
-            self.numPositioners += 1
-=======
->>>>>>> bd66eeed
 
             # Connect signals
             self.pars['UpButton' + parNameSuffix].clicked.connect(
@@ -69,10 +47,7 @@
             )
             self.pars['DownButton' + parNameSuffix].clicked.connect(
                 lambda *args, axis=axis: self.sigStepDownClicked.emit(positionerName, axis)
-            )
-<<<<<<< HEAD
 
-=======
         if speed:
             self.pars['Speed'] = QtWidgets.QLabel(f'<strong>{0:.2f} µm/s</strong>')
             self.pars['Speed'].setTextFormat(QtCore.Qt.RichText)
@@ -83,13 +58,12 @@
             self.grid.addWidget(self.pars['SpeedUnit'], self.numPositioners, 11)
             self.grid.addWidget(self.pars['ButtonSpeedEnter'], self.numPositioners, 12)
             self.grid.addWidget(self.pars['Speed'], self.numPositioners, 7)
-            
-        
+
+
             self.pars['ButtonSpeedEnter'].clicked.connect(
                 lambda *args: self.sigsetSpeedClicked.emit()
             )
             self.numPositioners += 1
->>>>>>> bd66eeed
 
     def getStepSize(self, positionerName, axis):
         """ Returns the step size of the specified positioner axis in
