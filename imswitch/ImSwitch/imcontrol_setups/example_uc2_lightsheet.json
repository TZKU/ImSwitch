{
  "positioners": {
    "LightsheetStage": {
        "managerNameESP32": "ESP32StageManager",
        "managerName": "GRBLStageManager",
        "managerProperties": {
            "rs232device": "ESP32"
        },
        "axes": ["X", "Y", "Z"],
        "forScanning": true,
        "forPositioning": true
    }
},
"rs232devices": {
    "ESP32": {
      "managerName": "ESP32Manager",
      "managerProperties": {
        "host": "192.168.137.113"
      }
    }
  },
<<<<<<< HEAD
  "ESP32": {
    "managerName": "ESP32Manager",
    "managerProperties": {
      "host": "192.168.137.95"
    }
  }
},
=======
>>>>>>> 6ed13005
"lasers": {
  "488 Laser": {
    "analogChannel": null,
    "digitalLine": null,
    "managerName": "ESP32LEDLaserManager",
    "managerProperties": {
<<<<<<< HEAD
      "rs232device": "ESP32",
=======
        "rs232device": "ESP32",
>>>>>>> 6ed13005
        "channel_index": "B",
        "filter_change": true
    },
    "wavelength": 488,
    "valueRangeMin": 0,
    "valueRangeMax": 32768
},
"635 Laser": {
  "analogChannel": null,
  "digitalLine": null,
  "managerName": "ESP32LEDLaserManager",
  "managerProperties": {
<<<<<<< HEAD
    "rs232device": "ESP32",
    "channel_index": "R",
=======
      "rs232device": "ESP32",
      "channel_index": "R",
>>>>>>> 6ed13005
      "filter_change": true
  },
  "wavelength": 635,
  "valueRangeMin": 0,
  "valueRangeMax": 32768
},
"LED": {
  "analogChannel": null,
  "digitalLine": null,
  "managerName": "ESP32LEDLaserManager",
  "managerProperties": {
<<<<<<< HEAD
    "rs232device": "ESP32",
    "channel_index": "W",
=======
      "rs232device": "ESP32",
      "channel_index": "W",
>>>>>>> 6ed13005
      "filter_change": false
  },
  "wavelength": 635,
  "valueRangeMin": 0,
  "valueRangeMax": 32768
}
},
"detectors": {
  "WidefieldCamera": {
    "analogChannel": null,
    "digitalLine": null,
    "managerName1": "GXPIPYManager",
    "managerName": "AVManager",
    "managerProperties1": "gxipycam",
    "managerProperties": {
      "cameraListIndex": 1,
      "avcam": {
        "exposure": 0,
        "gain": 0,
        "blacklevel": 100,
        "image_width": 1000,
        "image_height": 1000
      }
    },
    "forAcquisition": true
  }
},
"rois": {
  "Full chip": {
    "x": 600,
    "y": 600,
    "w": 1200,
    "h": 1200
  }
},
  "availableWidgets": [
    "Settings",
    "View",
    "Recording",
    "Image",
    "Laser",
    "Positioner"
  ]
}<|MERGE_RESOLUTION|>--- conflicted
+++ resolved
@@ -19,7 +19,6 @@
       }
     }
   },
-<<<<<<< HEAD
   "ESP32": {
     "managerName": "ESP32Manager",
     "managerProperties": {
@@ -27,19 +26,13 @@
     }
   }
 },
-=======
->>>>>>> 6ed13005
 "lasers": {
   "488 Laser": {
     "analogChannel": null,
     "digitalLine": null,
     "managerName": "ESP32LEDLaserManager",
     "managerProperties": {
-<<<<<<< HEAD
-      "rs232device": "ESP32",
-=======
         "rs232device": "ESP32",
->>>>>>> 6ed13005
         "channel_index": "B",
         "filter_change": true
     },
@@ -52,13 +45,8 @@
   "digitalLine": null,
   "managerName": "ESP32LEDLaserManager",
   "managerProperties": {
-<<<<<<< HEAD
-    "rs232device": "ESP32",
-    "channel_index": "R",
-=======
       "rs232device": "ESP32",
       "channel_index": "R",
->>>>>>> 6ed13005
       "filter_change": true
   },
   "wavelength": 635,
@@ -70,13 +58,8 @@
   "digitalLine": null,
   "managerName": "ESP32LEDLaserManager",
   "managerProperties": {
-<<<<<<< HEAD
-    "rs232device": "ESP32",
-    "channel_index": "W",
-=======
       "rs232device": "ESP32",
       "channel_index": "W",
->>>>>>> 6ed13005
       "filter_change": false
   },
   "wavelength": 635,
