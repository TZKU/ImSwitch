--- conflicted
+++ resolved
@@ -62,22 +62,19 @@
         "uvicorn[standard] >= 0.19.0",
         "matplotlib >= 3.6",
         "websockets >= 10.0",
-        "websocket-client >= 1.2", 
-        "opencv-python", 
+        "websocket-client >= 1.2",
+        "opencv-python",
         "imjoy_rpc",
         "imjoy",
         "aiortc >= 1.3.0",
         "juliacall",
-        "UC2-REST", 
+        "UC2-REST",
         "rpyc",
-        "tk >= 0.1.0", 
-        "jupyter", 
-        "python-multipart >= 0.0.5", 
-<<<<<<< HEAD
-        "psygnal==0.11.1"
-=======
+        "tk >= 0.1.0",
+        "jupyter",
+        "python-multipart >= 0.0.5",
+        "psygnal==0.11.1",
         "piexif" >= "1.1.3"
->>>>>>> 092818c5
     ],
      extras_require={ # we assume that this is installed in a conda environment or via apt-get
         'PyQt5': [
