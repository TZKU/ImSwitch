--- conflicted
+++ resolved
@@ -55,8 +55,7 @@
     pypylon>=1.8.0
     numba>=0.53.1
     pandas>=1.3.0
-<<<<<<< HEAD
-    opentrons>=3.15.0
+    #opentrons>=3.15.0
     ome_zarr >= 0.6.1
     napari-sim-processor==0.0.10
     Pyro5 >= 5.14
@@ -69,9 +68,6 @@
     aiortc >= 1.3.0
 
     #napari-sim-processor
-=======
-    #opentrons>=3.15.0
->>>>>>> d5194efd
     # SIM-related packages from github
     #mcSIM @ git+ssh://git@github.com/QI2lab/mcSIM.git
     # install pip package from github with dev branch
